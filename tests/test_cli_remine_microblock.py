import pytest

pytest.importorskip("nacl")

from helix import cli, event_manager


@pytest.fixture(autouse=True)
def _mock_verify(monkeypatch):
    monkeypatch.setattr(event_manager.nested_miner, "verify_nested_seed", lambda c, b: True)


def _create_event(tmp_path):
    event = event_manager.create_event("abcdef", microblock_size=3)
    encoded = event_manager.nested_miner.encode_header(1, len(b"long")) + b"long"
    event_manager.accept_mined_seed(event, 0, encoded)
    event_manager.save_event(event, str(tmp_path / "events"))
    return event


def test_remine_requires_force(tmp_path, monkeypatch):
    event = _create_event(tmp_path)
    evt_id = event["header"]["statement_id"]

    monkeypatch.setattr(
<<<<<<< HEAD
        "helix.cli.nested_miner.find_nested_seed", lambda block, **kw: ([b"a"], 1)
=======
        "helix.cli.nested_miner.find_nested_seed",
        lambda block: (event_manager.nested_miner.encode_header(1, 1) + b"a", 1),
>>>>>>> ad684377
    )
    monkeypatch.setattr(
        "helix.cli.nested_miner.verify_nested_seed", lambda chain, block: True
    )

    cli.main(
        [
            "--data-dir",
            str(tmp_path),
            "remine-microblock",
            "--event-id",
            evt_id,
            "--index",
            "0",
        ]
    )
    reloaded = event_manager.load_event(str(tmp_path / "events" / f"{evt_id}.json"))
    hdr = reloaded["seeds"][0][0]
    _, l = event_manager.nested_miner.decode_header(hdr)
    assert reloaded["seeds"][0][1 : 1 + l] == b"long"


def test_remine_with_force(tmp_path, monkeypatch):
    event = _create_event(tmp_path)
    evt_id = event["header"]["statement_id"]

    monkeypatch.setattr(
<<<<<<< HEAD
        "helix.cli.nested_miner.find_nested_seed", lambda block, **kw: ([b"a"], 1)
=======
        "helix.cli.nested_miner.find_nested_seed",
        lambda block: (event_manager.nested_miner.encode_header(1, 1) + b"a", 1),
>>>>>>> ad684377
    )
    monkeypatch.setattr(
        "helix.cli.nested_miner.verify_nested_seed", lambda chain, block: True
    )

    cli.main(
        [
            "--data-dir",
            str(tmp_path),
            "remine-microblock",
            "--event-id",
            evt_id,
            "--index",
            "0",
            "--force",
        ]
    )
    reloaded = event_manager.load_event(str(tmp_path / "events" / f"{evt_id}.json"))
    hdr = reloaded["seeds"][0][0]
    _, l = event_manager.nested_miner.decode_header(hdr)
    assert reloaded["seeds"][0][1 : 1 + l] == b"a"<|MERGE_RESOLUTION|>--- conflicted
+++ resolved
@@ -22,17 +22,9 @@
     event = _create_event(tmp_path)
     evt_id = event["header"]["statement_id"]
 
-    monkeypatch.setattr(
-<<<<<<< HEAD
-        "helix.cli.nested_miner.find_nested_seed", lambda block, **kw: ([b"a"], 1)
-=======
-        "helix.cli.nested_miner.find_nested_seed",
-        lambda block: (event_manager.nested_miner.encode_header(1, 1) + b"a", 1),
->>>>>>> ad684377
-    )
-    monkeypatch.setattr(
-        "helix.cli.nested_miner.verify_nested_seed", lambda chain, block: True
-    )
+    chain = event_manager.nested_miner.encode_header(1, 1) + b"a"
+    monkeypatch.setattr("helix.cli.nested_miner.find_nested_seed", lambda block, **kw: (chain, 1))
+    monkeypatch.setattr("helix.cli.nested_miner.verify_nested_seed", lambda c, b: True)
 
     cli.main(
         [
@@ -55,17 +47,9 @@
     event = _create_event(tmp_path)
     evt_id = event["header"]["statement_id"]
 
-    monkeypatch.setattr(
-<<<<<<< HEAD
-        "helix.cli.nested_miner.find_nested_seed", lambda block, **kw: ([b"a"], 1)
-=======
-        "helix.cli.nested_miner.find_nested_seed",
-        lambda block: (event_manager.nested_miner.encode_header(1, 1) + b"a", 1),
->>>>>>> ad684377
-    )
-    monkeypatch.setattr(
-        "helix.cli.nested_miner.verify_nested_seed", lambda chain, block: True
-    )
+    chain = event_manager.nested_miner.encode_header(1, 1) + b"a"
+    monkeypatch.setattr("helix.cli.nested_miner.find_nested_seed", lambda block, **kw: (chain, 1))
+    monkeypatch.setattr("helix.cli.nested_miner.verify_nested_seed", lambda c, b: True)
 
     cli.main(
         [
