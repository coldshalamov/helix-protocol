import importlib.util
import os
import random
import time
import pytest

from helix import event_manager, minihelix, signature_utils

if importlib.util.find_spec("nacl") is None:
    raise pytest.UsageError(
        "PyNaCl is required for the test suite. Install dependencies with 'pip install -r requirements.txt'."
    )


<<<<<<< HEAD
def pytest_collection_modifyitems(config, items):
    """Automatically add a timeout to mining/compression related tests."""
    keywords = {"mine", "compression", "nested", "integration"}
    for item in items:
        path = str(item.fspath)
        name = item.name
        if any(k in path for k in keywords) or any(k in name for k in keywords):
            item.add_marker(pytest.mark.timeout(2))
=======
@pytest.fixture(autouse=True)
def _deterministic(monkeypatch):
    """Provide deterministic OS, random and time functions for tests."""
    monkeypatch.setattr(random, "random", lambda: 0.0)
    monkeypatch.setattr(random, "randint", lambda a, b: a)
    monkeypatch.setattr(os, "urandom", lambda n: b"\0" * n)
    monkeypatch.setattr(time, "time", lambda: 1_700_000_000.0)


@pytest.fixture
def dummy_wallet() -> dict:
    """Return a dictionary with a generated Ed25519 keypair."""
    pub, priv = signature_utils.generate_keypair()
    return {"public": pub, "private": priv}


@pytest.fixture
def sample_statement() -> str:
    """Simple statement used across tests."""
    return "Helix test statement"


@pytest.fixture
def sample_event(sample_statement: str) -> dict:
    """Create a new event from :func:`helix.event_manager.create_event`."""
    return event_manager.create_event(sample_statement, microblock_size=2)


@pytest.fixture
def valid_microblock() -> dict:
    """Return a microblock payload and the seed that generates it."""
    seed = b"a"
    block = minihelix.G(seed, 4)
    return {"seed": seed, "block": block}


@pytest.fixture
def patched_time(monkeypatch):
    """Patch ``time.time`` to return deterministic increments."""
    current = [1000.0]

    def fake_time() -> float:
        t = current[0]
        current[0] += 1.0
        return t

    monkeypatch.setattr(time, "time", fake_time)
    return fake_time
>>>>>>> 2b978904
<|MERGE_RESOLUTION|>--- conflicted
+++ resolved
@@ -12,7 +12,6 @@
     )
 
 
-<<<<<<< HEAD
 def pytest_collection_modifyitems(config, items):
     """Automatically add a timeout to mining/compression related tests."""
     keywords = {"mine", "compression", "nested", "integration"}
@@ -21,7 +20,8 @@
         name = item.name
         if any(k in path for k in keywords) or any(k in name for k in keywords):
             item.add_marker(pytest.mark.timeout(2))
-=======
+
+
 @pytest.fixture(autouse=True)
 def _deterministic(monkeypatch):
     """Provide deterministic OS, random and time functions for tests."""
@@ -69,5 +69,4 @@
         return t
 
     monkeypatch.setattr(time, "time", fake_time)
-    return fake_time
->>>>>>> 2b978904
+    return fake_time