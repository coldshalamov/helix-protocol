import importlib.util
<<<<<<< HEAD
import time

=======
import os
import random
import time
>>>>>>> b02d9def
import pytest

from helix import event_manager, minihelix, signature_utils

if importlib.util.find_spec("nacl") is None:
    raise pytest.UsageError(
        "PyNaCl is required for the test suite. Install dependencies with 'pip install -r requirements.txt'."
    )


<<<<<<< HEAD
@pytest.fixture
def dummy_wallet() -> dict:
    """Return a dictionary with a generated Ed25519 keypair."""
    pub, priv = signature_utils.generate_keypair()
    return {"public": pub, "private": priv}


@pytest.fixture
def sample_statement() -> str:
    """Simple statement used across tests."""
    return "Helix test statement"


@pytest.fixture
def sample_event(sample_statement: str) -> dict:
    """Create a new event from :func:`helix.event_manager.create_event`."""
    return event_manager.create_event(sample_statement, microblock_size=2)


@pytest.fixture
def valid_microblock() -> dict:
    """Return a microblock payload and the seed that generates it."""
    seed = b"a"
    block = minihelix.G(seed, 4)
    return {"seed": seed, "block": block}


@pytest.fixture
def patched_time(monkeypatch):
    """Patch ``time.time`` to return deterministic increments."""
    current = [1000.0]

    def fake_time() -> float:
        t = current[0]
        current[0] += 1.0
        return t

    monkeypatch.setattr(time, "time", fake_time)
    return fake_time
=======
@pytest.fixture(autouse=True)
def _deterministic(monkeypatch):
    """Provide deterministic OS, random and time functions for tests."""

    monkeypatch.setattr(random, "random", lambda: 0.0)
    monkeypatch.setattr(random, "randint", lambda a, b: a)
    monkeypatch.setattr(os, "urandom", lambda n: b"\0" * n)
    monkeypatch.setattr(time, "time", lambda: 1_700_000_000.0)
>>>>>>> b02d9def
<|MERGE_RESOLUTION|>--- conflicted
+++ resolved
@@ -1,12 +1,7 @@
 import importlib.util
-<<<<<<< HEAD
-import time
-
-=======
 import os
 import random
 import time
->>>>>>> b02d9def
 import pytest
 
 from helix import event_manager, minihelix, signature_utils
@@ -17,7 +12,15 @@
     )
 
 
-<<<<<<< HEAD
+@pytest.fixture(autouse=True)
+def _deterministic(monkeypatch):
+    """Provide deterministic OS, random and time functions for tests."""
+    monkeypatch.setattr(random, "random", lambda: 0.0)
+    monkeypatch.setattr(random, "randint", lambda a, b: a)
+    monkeypatch.setattr(os, "urandom", lambda n: b"\0" * n)
+    monkeypatch.setattr(time, "time", lambda: 1_700_000_000.0)
+
+
 @pytest.fixture
 def dummy_wallet() -> dict:
     """Return a dictionary with a generated Ed25519 keypair."""
@@ -56,14 +59,4 @@
         return t
 
     monkeypatch.setattr(time, "time", fake_time)
-    return fake_time
-=======
-@pytest.fixture(autouse=True)
-def _deterministic(monkeypatch):
-    """Provide deterministic OS, random and time functions for tests."""
-
-    monkeypatch.setattr(random, "random", lambda: 0.0)
-    monkeypatch.setattr(random, "randint", lambda a, b: a)
-    monkeypatch.setattr(os, "urandom", lambda n: b"\0" * n)
-    monkeypatch.setattr(time, "time", lambda: 1_700_000_000.0)
->>>>>>> b02d9def
+    return fake_time