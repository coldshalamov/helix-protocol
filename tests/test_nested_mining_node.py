import pytest

pytest.importorskip("nacl")

pytestmark = pytest.mark.skip(reason="Legacy miner deprecated")

from helix.helix_node import HelixNode
from helix.gossip import LocalGossipNetwork
from helix import minihelix, event_manager


@pytest.fixture(autouse=True)
def _mock_verify(monkeypatch):
    monkeypatch.setattr(event_manager.nested_miner, "verify_nested_seed", lambda c, b: True)


def test_nested_mining_fallback(tmp_path, monkeypatch):
    network = LocalGossipNetwork()
    node = HelixNode(
        events_dir=str(tmp_path / "events"),
        balances_file=str(tmp_path / "balances.json"),
        network=network,
        microblock_size=2,
        max_nested_depth=3,
    )

    # disable real mining
    monkeypatch.setattr("helix.helix_node.simulate_mining", lambda idx: None)
    monkeypatch.setattr("helix.helix_node.find_seed", lambda target: None)

    chain = [b"a", minihelix.G(b"a", 2)]
    monkeypatch.setattr(
        "helix.helix_node.exhaustive_miner.exhaustive_mine",
<<<<<<< HEAD
        lambda target, **kw: chain,
=======
        lambda target, max_depth: chain,
>>>>>>> c309879f
    )

    event = node.create_event("ab", private_key=None)
    evt_id = event["header"]["statement_id"]
    node.events[evt_id] = event

    node.mine_event(event)

    assert event["is_closed"]
    assert event["seed_depths"][0] == 2<|MERGE_RESOLUTION|>--- conflicted
+++ resolved
@@ -24,24 +24,23 @@
         max_nested_depth=3,
     )
 
-    # disable real mining
+    # Disable real mining behavior
     monkeypatch.setattr("helix.helix_node.simulate_mining", lambda idx: None)
     monkeypatch.setattr("helix.helix_node.find_seed", lambda target: None)
 
+    # Fake successful nested mining
     chain = [b"a", minihelix.G(b"a", 2)]
     monkeypatch.setattr(
         "helix.helix_node.exhaustive_miner.exhaustive_mine",
-<<<<<<< HEAD
-        lambda target, **kw: chain,
-=======
-        lambda target, max_depth: chain,
->>>>>>> c309879f
+        lambda target, **kwargs: chain,
     )
 
+    # Create and register event
     event = node.create_event("ab", private_key=None)
     evt_id = event["header"]["statement_id"]
     node.events[evt_id] = event
 
+    # Mine it using fallback
     node.mine_event(event)
 
     assert event["is_closed"]
