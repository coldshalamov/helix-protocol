from helix import exhaustive_miner, minihelix


def test_exhaustive_mine_single_seed(capsys):
    N = 4
    seed = bytes.fromhex("9c")
    block = minihelix.G(seed, N)
    miner = exhaustive_miner.ExhaustiveMiner(block, max_depth=1)
    result = miner.mine()
    out = capsys.readouterr().out
    assert result == [seed]
    assert "Attempts for microblock" in out
    assert miner.attempts > 0


def test_exhaustive_mine_nested_seed(capsys):
    N = 4
    base_seed = bytes.fromhex("cf")
    second_seed = bytes.fromhex("0033")
    target = minihelix.G(second_seed, N)
    start_index = int.from_bytes(base_seed, "big")
<<<<<<< HEAD
    result = exhaustive_miner.exhaustive_mine(target, max_depth=2, start_index=start_index)
    assert result == [base_seed, second_seed]


def test_exhaustive_mine_depth_limit():
    """Return ``None`` when the required chain exceeds ``max_depth``."""
    N = 4
    base_seed = bytes.fromhex("c0")
    second_seed = bytes.fromhex("00000000")
    target = minihelix.G(second_seed, N)
    assert exhaustive_miner.exhaustive_mine(target, max_depth=1) is None


def test_exhaustive_mine_start_index_out_of_range():
    """Return ``None`` when ``start_index`` skips all seeds."""
    N = 4
    seed = b"01"
    target = minihelix.G(seed, N)
    start = len(list(exhaustive_miner._generate_initial_seeds()))
    assert exhaustive_miner.exhaustive_mine(target, max_depth=1, start_index=start) is None
=======
    miner = exhaustive_miner.ExhaustiveMiner(target, max_depth=2)
    result = miner.mine(start_index=start_index)
    out = capsys.readouterr().out
    assert result == [base_seed, second_seed]
    assert "Attempts for microblock" in out
    assert miner.attempts > 0


def test_exhaustive_mine_failure(capsys):
    N = 2
    seed = b"xyz"
    target = minihelix.G(seed, N)
    miner = exhaustive_miner.ExhaustiveMiner(target, max_depth=1)
    result = miner.mine()
    out = capsys.readouterr().out
    assert result is None
    assert "Attempts for microblock" in out
    assert miner.attempts > 0


def test_exhaustive_mine_checkpoint(tmp_path):
    N = 1
    seed_a = b"\x01"
    block_a = minihelix.G(seed_a, N)
    checkpoint = tmp_path / "cp.txt"

    result_a = exhaustive_miner.exhaustive_mine(
        block_a, max_depth=1, checkpoint_path=str(checkpoint)
    )
    assert result_a == [seed_a]
    assert checkpoint.read_text() == "2"

    seed_b = b"\x02"
    block_b = minihelix.G(seed_b, N)
    result_b = exhaustive_miner.exhaustive_mine(
        block_b, max_depth=1, checkpoint_path=str(checkpoint)
    )
    assert result_b == [seed_b]
    assert checkpoint.read_text() == "3"
>>>>>>> 98e0a01b
<|MERGE_RESOLUTION|>--- conflicted
+++ resolved
@@ -19,28 +19,6 @@
     second_seed = bytes.fromhex("0033")
     target = minihelix.G(second_seed, N)
     start_index = int.from_bytes(base_seed, "big")
-<<<<<<< HEAD
-    result = exhaustive_miner.exhaustive_mine(target, max_depth=2, start_index=start_index)
-    assert result == [base_seed, second_seed]
-
-
-def test_exhaustive_mine_depth_limit():
-    """Return ``None`` when the required chain exceeds ``max_depth``."""
-    N = 4
-    base_seed = bytes.fromhex("c0")
-    second_seed = bytes.fromhex("00000000")
-    target = minihelix.G(second_seed, N)
-    assert exhaustive_miner.exhaustive_mine(target, max_depth=1) is None
-
-
-def test_exhaustive_mine_start_index_out_of_range():
-    """Return ``None`` when ``start_index`` skips all seeds."""
-    N = 4
-    seed = b"01"
-    target = minihelix.G(seed, N)
-    start = len(list(exhaustive_miner._generate_initial_seeds()))
-    assert exhaustive_miner.exhaustive_mine(target, max_depth=1, start_index=start) is None
-=======
     miner = exhaustive_miner.ExhaustiveMiner(target, max_depth=2)
     result = miner.mine(start_index=start_index)
     out = capsys.readouterr().out
@@ -80,4 +58,23 @@
     )
     assert result_b == [seed_b]
     assert checkpoint.read_text() == "3"
->>>>>>> 98e0a01b
+
+
+def test_exhaustive_mine_depth_limit():
+    """Return None when the required chain exceeds max_depth."""
+    N = 4
+    base_seed = bytes.fromhex("c0")
+    second_seed = bytes.fromhex("00000000")
+    target = minihelix.G(second_seed, N)
+    result = exhaustive_miner.exhaustive_mine(target, max_depth=1)
+    assert result is None
+
+
+def test_exhaustive_mine_start_index_out_of_range():
+    """Return None when start_index skips all seeds."""
+    N = 4
+    seed = b"\x01"
+    target = minihelix.G(seed, N)
+    start = len(list(exhaustive_miner._generate_initial_seeds()))
+    result = exhaustive_miner.exhaustive_mine(target, max_depth=1, start_index=start)
+    assert result is None