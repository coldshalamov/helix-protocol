from helix import exhaustive_miner, minihelix


def test_exhaustive_mine_single_seed(capsys):
    N = 4
    seed = bytes.fromhex("9c")
    block = minihelix.G(seed, N)
    miner = exhaustive_miner.ExhaustiveMiner(block, max_depth=1)
    result = miner.mine()
    out = capsys.readouterr().out
    assert result == [seed]
    assert "Attempts for microblock" in out
    assert miner.attempts > 0


def test_exhaustive_mine_nested_seed(capsys):
    N = 4
    base_seed = bytes.fromhex("cf")
    second_seed = bytes.fromhex("0033")
    target = minihelix.G(second_seed, N)
    start_index = int.from_bytes(base_seed, "big")
<<<<<<< HEAD
    result = exhaustive_miner.exhaustive_mine(target, max_depth=2, start_index=start_index)
    assert result == [base_seed, second_seed]


def test_exhaustive_mine_checkpoint(tmp_path):
    N = 1
    seed_a = b"\x01"
    block_a = minihelix.G(seed_a, N)
    checkpoint = tmp_path / "cp.txt"

    result_a = exhaustive_miner.exhaustive_mine(
        block_a, max_depth=1, checkpoint_path=str(checkpoint)
    )
    assert result_a == [seed_a]
    assert checkpoint.read_text() == "2"

    seed_b = b"\x02"
    block_b = minihelix.G(seed_b, N)
    result_b = exhaustive_miner.exhaustive_mine(
        block_b, max_depth=1, checkpoint_path=str(checkpoint)
    )
    assert result_b == [seed_b]
    assert checkpoint.read_text() == "3"
=======
    miner = exhaustive_miner.ExhaustiveMiner(target, max_depth=2)
    result = miner.mine(start_index=start_index)
    out = capsys.readouterr().out
    assert result == [base_seed, second_seed]
    assert "Attempts for microblock" in out
    assert miner.attempts > 0


def test_exhaustive_mine_failure(capsys):
    N = 2
    seed = b"xyz"
    target = minihelix.G(seed, N)
    miner = exhaustive_miner.ExhaustiveMiner(target, max_depth=1)
    result = miner.mine()
    out = capsys.readouterr().out
    assert result is None
    assert "Attempts for microblock" in out
    assert miner.attempts > 0
>>>>>>> 9f8e9daf
<|MERGE_RESOLUTION|>--- conflicted
+++ resolved
@@ -19,9 +19,24 @@
     second_seed = bytes.fromhex("0033")
     target = minihelix.G(second_seed, N)
     start_index = int.from_bytes(base_seed, "big")
-<<<<<<< HEAD
-    result = exhaustive_miner.exhaustive_mine(target, max_depth=2, start_index=start_index)
+    miner = exhaustive_miner.ExhaustiveMiner(target, max_depth=2)
+    result = miner.mine(start_index=start_index)
+    out = capsys.readouterr().out
     assert result == [base_seed, second_seed]
+    assert "Attempts for microblock" in out
+    assert miner.attempts > 0
+
+
+def test_exhaustive_mine_failure(capsys):
+    N = 2
+    seed = b"xyz"
+    target = minihelix.G(seed, N)
+    miner = exhaustive_miner.ExhaustiveMiner(target, max_depth=1)
+    result = miner.mine()
+    out = capsys.readouterr().out
+    assert result is None
+    assert "Attempts for microblock" in out
+    assert miner.attempts > 0
 
 
 def test_exhaustive_mine_checkpoint(tmp_path):
@@ -42,24 +57,4 @@
         block_b, max_depth=1, checkpoint_path=str(checkpoint)
     )
     assert result_b == [seed_b]
-    assert checkpoint.read_text() == "3"
-=======
-    miner = exhaustive_miner.ExhaustiveMiner(target, max_depth=2)
-    result = miner.mine(start_index=start_index)
-    out = capsys.readouterr().out
-    assert result == [base_seed, second_seed]
-    assert "Attempts for microblock" in out
-    assert miner.attempts > 0
-
-
-def test_exhaustive_mine_failure(capsys):
-    N = 2
-    seed = b"xyz"
-    target = minihelix.G(seed, N)
-    miner = exhaustive_miner.ExhaustiveMiner(target, max_depth=1)
-    result = miner.mine()
-    out = capsys.readouterr().out
-    assert result is None
-    assert "Attempts for microblock" in out
-    assert miner.attempts > 0
->>>>>>> 9f8e9daf
+    assert checkpoint.read_text() == "3"