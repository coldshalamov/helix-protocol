--- conflicted
+++ resolved
@@ -1,4 +1,3 @@
-
 from helix import nested_miner
 from helix import minihelix
 
@@ -7,12 +6,7 @@
     N = 8
     base_seed = b"seed"
     inter = minihelix.G(base_seed, N)
-<<<<<<< HEAD
-    chain = bytes([2, len(base_seed)]) + base_seed + inter
-=======
-    encoded = nested_miner.encode_header(2, len(base_seed)) + base_seed + inter
-    chain = nested_miner._decode_chain(encoded, N)
->>>>>>> 98bfb4d0
+    chain = [base_seed, inter]
     target = minihelix.G(inter, N)
     assert nested_miner.verify_nested_seed(chain, target)
 
@@ -34,17 +28,12 @@
             break
 
     result = nested_miner.find_nested_seed(
-        target, max_depth=2, start_nonce=start_nonce, attempts=1
+        target, start_nonce=start_nonce, attempts=1, max_steps=2
     )
     assert result is not None
-    encoded, depth = result
-    assert depth == 2
-<<<<<<< HEAD
-    expected = bytes([2, len(base_seed)]) + base_seed + intermediate
-    assert encoded == expected
-=======
-    expected = nested_miner.encode_header(2, len(base_seed)) + base_seed + intermediate
-    assert encoded == expected
+    # Reconstruct expected chain
+    expected = base_seed + intermediate
+    assert result == expected
 
 
 def test_verify_nested_seed_max_steps_limit():
@@ -58,5 +47,4 @@
     target = minihelix.G(current, N)
 
     assert not nested_miner.verify_nested_seed(chain, target)
-    assert nested_miner.verify_nested_seed(chain, target, max_steps=1001)
->>>>>>> 98bfb4d0
+    assert nested_miner.verify_nested_seed(chain, target, max_steps=1001)