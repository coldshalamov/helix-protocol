from helix import nested_miner, exhaustive_miner
from helix import minihelix
import pytest


def test_verify_nested_seed():
    N = 8
    base_seed = b"seed"
    inter = minihelix.G(base_seed, N)
    chain = [base_seed, inter]
    target = minihelix.G(inter, N)
    assert nested_miner.verify_nested_seed(chain, target)


@pytest.mark.skip(reason="Legacy miner deprecated")
def test_find_nested_seed_deterministic():
    N = 1
    base_seed = b"\x01"
    intermediate = minihelix.G(base_seed, N)
    target = minihelix.G(intermediate, N)

    chain = exhaustive_miner.exhaustive_mine(target, max_depth=2)
    assert chain is not None, "exhaustive_mine returned None"

<<<<<<< HEAD
    chain, depth = result
    assert depth == len(chain) <= 2
=======
    depth = len(chain)
    assert depth <= 2
>>>>>>> c309879f
    assert nested_miner.verify_nested_seed(chain, target)


def test_verify_nested_seed_max_steps_limit():
    N = 1
    seed = b"s"
    chain = [seed]
    current = seed
    # create a short chain to exercise the max_steps check without
    # exceeding the global MAX_DEPTH limit
    for _ in range(6):
        current = minihelix.G(current, N)
        chain.append(current)
    target = minihelix.G(current, N)

    assert not nested_miner.verify_nested_seed(chain, target, max_steps=5)
    assert nested_miner.verify_nested_seed(chain, target, max_steps=6)


def test_verify_nested_seed_max_depth_limit():
    N = 1
    seed = b"s"
    chain = [seed]
    current = seed
    for _ in range(nested_miner.MAX_DEPTH):
        current = minihelix.G(current, N)
        chain.append(current)
    target = minihelix.G(current, N)

    assert not nested_miner.verify_nested_seed(chain, target, max_steps=len(chain) - 1)
    assert nested_miner.verify_nested_seed(
        chain,
        target,
        max_steps=len(chain) - 1,
        max_depth=nested_miner.MAX_DEPTH + 1,
    )<|MERGE_RESOLUTION|>--- conflicted
+++ resolved
@@ -22,13 +22,8 @@
     chain = exhaustive_miner.exhaustive_mine(target, max_depth=2)
     assert chain is not None, "exhaustive_mine returned None"
 
-<<<<<<< HEAD
-    chain, depth = result
-    assert depth == len(chain) <= 2
-=======
     depth = len(chain)
     assert depth <= 2
->>>>>>> c309879f
     assert nested_miner.verify_nested_seed(chain, target)
 
 
@@ -37,13 +32,13 @@
     seed = b"s"
     chain = [seed]
     current = seed
-    # create a short chain to exercise the max_steps check without
-    # exceeding the global MAX_DEPTH limit
+    # Build a chain of 7 elements
     for _ in range(6):
         current = minihelix.G(current, N)
         chain.append(current)
     target = minihelix.G(current, N)
 
+    # Should fail at max_steps=5, succeed at max_steps=6
     assert not nested_miner.verify_nested_seed(chain, target, max_steps=5)
     assert nested_miner.verify_nested_seed(chain, target, max_steps=6)
 
@@ -58,7 +53,9 @@
         chain.append(current)
     target = minihelix.G(current, N)
 
+    # Should fail if max_depth is too low
     assert not nested_miner.verify_nested_seed(chain, target, max_steps=len(chain) - 1)
+    # Should pass when depth limit is relaxed
     assert nested_miner.verify_nested_seed(
         chain,
         target,
