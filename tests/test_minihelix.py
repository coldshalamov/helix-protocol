import hashlib
import pytest

from helix import minihelix as mh
from helix import nested_miner, exhaustive_miner


def test_G_deterministic():
    seed = b"abc"
    N = 4
    expected = hashlib.sha256(seed + len(seed).to_bytes(1, "big")).digest()[:N]
    assert mh.G(seed, N) == expected


def test_mine_and_verify_seed():
    seed = b"\x01"
    block = mh.G(seed, N=1)
    found = mh.mine_seed(block)
    assert found == seed
    assert mh.verify_seed(found, block)


def test_verify_seed_false():
    seed = b"\x02"
    block = mh.G(seed, N=1)
    assert not mh.verify_seed(b"\x03", block)


@pytest.mark.skip(reason="Legacy miner deprecated")
def test_find_nested_seed_simple():
    N = 4
    base_seed = b"a"
    inter1 = mh.G(base_seed, N)
    inter2 = mh.G(inter1, N)
    block = mh.G(inter2, N)

    start_index = int.from_bytes(base_seed, "big")

    chain = exhaustive_miner.exhaustive_mine(
        block, max_depth=3, start_index=start_index
    )
<<<<<<< HEAD
    assert result is not None, "find_nested_seed did not return a result"
    chain, depth = result
    print("Returned chain", chain, "depth", depth)
    assert depth == 3, f"expected depth 3, got {depth}"
    expected = [base_seed, inter1, inter2]
    assert chain == expected, "incorrect seed chain"
=======
    assert chain is not None, "exhaustive_mine did not return a result"
    assert chain == [base_seed, inter1, inter2]
>>>>>>> c309879f
    assert nested_miner.verify_nested_seed(chain, block), "seed chain failed verification"
    print("Nested seed search SUCCESS")
<|MERGE_RESOLUTION|>--- conflicted
+++ resolved
@@ -2,7 +2,7 @@
 import pytest
 
 from helix import minihelix as mh
-from helix import nested_miner, exhaustive_miner
+from helix import exhaustive_miner
 
 
 def test_G_deterministic():
@@ -26,7 +26,6 @@
     assert not mh.verify_seed(b"\x03", block)
 
 
-@pytest.mark.skip(reason="Legacy miner deprecated")
 def test_find_nested_seed_simple():
     N = 4
     base_seed = b"a"
@@ -39,16 +38,12 @@
     chain = exhaustive_miner.exhaustive_mine(
         block, max_depth=3, start_index=start_index
     )
-<<<<<<< HEAD
-    assert result is not None, "find_nested_seed did not return a result"
-    chain, depth = result
-    print("Returned chain", chain, "depth", depth)
-    assert depth == 3, f"expected depth 3, got {depth}"
-    expected = [base_seed, inter1, inter2]
-    assert chain == expected, "incorrect seed chain"
-=======
     assert chain is not None, "exhaustive_mine did not return a result"
-    assert chain == [base_seed, inter1, inter2]
->>>>>>> c309879f
-    assert nested_miner.verify_nested_seed(chain, block), "seed chain failed verification"
-    print("Nested seed search SUCCESS")
+    assert chain == [base_seed, inter1, inter2], "incorrect seed chain"
+
+    # Verification of the full seed chain via G() composition
+    out = base_seed
+    for _ in range(3):
+        out = mh.G(out, N)
+    assert out == block, "seed chain failed verification"
+    print("Nested seed search SUCCESS")