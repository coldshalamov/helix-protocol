"""Pure Python fallback for the MiniHelix hash functions."""

import hashlib
import os
import random
from typing import Optional, Tuple

<<<<<<< HEAD
try:  # pragma: no cover - optional native extension
    from .minihelix import DEFAULT_MICROBLOCK_SIZE, HEADER_SIZE, G
    from .minihelix import mine_seed, verify_seed, decode_header, unpack_seed
except Exception:  # pragma: no cover - use slow Python implementations
    DEFAULT_MICROBLOCK_SIZE = 8
    HEADER_SIZE = 2
=======
def G(seed: bytes, N: int = DEFAULT_MICROBLOCK_SIZE) -> bytes:
    """Return ``N`` bytes generated from ``seed`` using MiniHelix."""
    output = b""
    current = hashlib.sha256(seed).digest()
    while len(output) < N:
        output += current
        current = hashlib.sha256(current).digest()
    return output[:N]
>>>>>>> 874fb1b8

    def G(seed: bytes, N: int = DEFAULT_MICROBLOCK_SIZE) -> bytes:
        """Return ``N`` bytes of MiniHelix output for ``seed``."""
        output = b""
        current = hashlib.sha256(seed).digest()
        output += current
        while len(output) < N:
            current = hashlib.sha256(current).digest()
            output += current
        return output[:N]

    def mine_seed(target: bytes, *, max_attempts: int | None = None) -> Optional[bytes]:
        """Brute force a seed generating ``target``."""
        attempts = 0
        N = len(target)
        while max_attempts is None or attempts < max_attempts:
            seed = os.urandom(1)
            if G(seed, N) == target:
                return seed
            attempts += 1
        return None

    def verify_seed(seed: bytes, target: bytes) -> bool:
        return G(seed, len(target)) == target

    def decode_header(hdr: bytes) -> Tuple[int, int]:
        if len(hdr) != HEADER_SIZE:
            raise ValueError("invalid header")
        return hdr[0], hdr[1]

    def unpack_seed(seed: bytes, block_size: int) -> bytes:
        depth = seed[0]
        length = seed[1]
        payload = seed[2:2 + length]
        current = payload
        for _ in range(depth - 1):
            current = G(current, block_size)
        return current


def truncate_hash(data: bytes, length: int) -> bytes:
    """Return the first ``length`` bytes of SHA256 of ``data``."""
    return hashlib.sha256(data).digest()[:length]


def generate_microblock(seed: bytes, block_size: int = DEFAULT_MICROBLOCK_SIZE) -> bytes:
    """Return microblock for ``seed`` using the MiniHelix hash stream."""
    output = b""
    current = hashlib.sha256(seed).digest()
    output += current
    while len(output) < block_size:
        current = hashlib.sha256(current).digest()
        output += current
    return output[:block_size]


def find_seed(target: bytes, max_seed_len: int = 32, *, attempts: int = 1_000_000) -> Optional[bytes]:
    """Randomly search for a seed that generates ``target``."""
    target_len = len(target)
    for _ in range(attempts):
        seed_len = random.randint(1, max_seed_len)
        seed = os.urandom(seed_len)
        candidate = generate_microblock(seed)[:target_len]
        if candidate == target:
            return seed
    return None


def mine_seed(target_block: bytes, max_attempts: int | None = 1_000_000) -> bytes | None:
    """Compatibility wrapper calling :func:`find_seed`."""
    return find_seed(target_block, max_seed_len=DEFAULT_MICROBLOCK_SIZE, attempts=max_attempts or 0)


__all__ = [
    "DEFAULT_MICROBLOCK_SIZE",
    "G",
    "mine_seed",
    "verify_seed",
    "truncate_hash",
    "generate_microblock",
    "find_seed",
    "decode_header",
    "unpack_seed",
]<|MERGE_RESOLUTION|>--- conflicted
+++ resolved
@@ -5,23 +5,12 @@
 import random
 from typing import Optional, Tuple
 
-<<<<<<< HEAD
 try:  # pragma: no cover - optional native extension
     from .minihelix import DEFAULT_MICROBLOCK_SIZE, HEADER_SIZE, G
     from .minihelix import mine_seed, verify_seed, decode_header, unpack_seed
 except Exception:  # pragma: no cover - use slow Python implementations
     DEFAULT_MICROBLOCK_SIZE = 8
     HEADER_SIZE = 2
-=======
-def G(seed: bytes, N: int = DEFAULT_MICROBLOCK_SIZE) -> bytes:
-    """Return ``N`` bytes generated from ``seed`` using MiniHelix."""
-    output = b""
-    current = hashlib.sha256(seed).digest()
-    while len(output) < N:
-        output += current
-        current = hashlib.sha256(current).digest()
-    return output[:N]
->>>>>>> 874fb1b8
 
     def G(seed: bytes, N: int = DEFAULT_MICROBLOCK_SIZE) -> bytes:
         """Return ``N`` bytes of MiniHelix output for ``seed``."""
@@ -45,14 +34,17 @@
         return None
 
     def verify_seed(seed: bytes, target: bytes) -> bool:
+        """Return True if seed regenerates target."""
         return G(seed, len(target)) == target
 
     def decode_header(hdr: bytes) -> Tuple[int, int]:
+        """Decode a two-byte header into (flat_length, nested_length)."""
         if len(hdr) != HEADER_SIZE:
             raise ValueError("invalid header")
         return hdr[0], hdr[1]
 
     def unpack_seed(seed: bytes, block_size: int) -> bytes:
+        """Return the microblock produced by ``seed``."""
         depth = seed[0]
         length = seed[1]
         payload = seed[2:2 + length]
