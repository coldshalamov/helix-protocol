import hashlib
import os
import random
from typing import Optional

DEFAULT_MICROBLOCK_SIZE = 8


def G(seed: bytes, N: int = DEFAULT_MICROBLOCK_SIZE) -> bytes:
<<<<<<< HEAD
    """Return ``N`` bytes generated from ``seed`` using MiniHelix."""

    output = b""
    current = hashlib.sha256(seed).digest()
    while len(output) < N:
        output += current
        current = hashlib.sha256(current).digest()
    return output[:N]
=======
    """Return the first ``N`` bytes of the MiniHelix hash stream for ``seed``."""
    output = hashlib.sha256(seed).digest()
    while len(output) < N:
        output += hashlib.sha256(output).digest()
    return output[:N]


def mine_seed(target: bytes, max_attempts: int = 100000) -> Optional[bytes]:
    """Brute-force a seed producing ``target`` using :func:`G`."""
    N = len(target)
    for length in range(1, N + 1):
        max_value = min(256 ** length, max_attempts)
        for i in range(max_value):
            seed = i.to_bytes(length, "big")
            if G(seed, N) == target:
                return seed
        max_attempts -= max_value
        if max_attempts <= 0:
            break
    return None


def verify_seed(seed: bytes, target: bytes) -> bool:
    """Return ``True`` if ``seed`` regenerates ``target``."""
    return G(seed, len(target)) == target
>>>>>>> a25acb12


def truncate_hash(data: bytes, length: int) -> bytes:
    """Return the first ``length`` bytes of SHA256 of ``data``."""
    return hashlib.sha256(data).digest()[:length]


def generate_microblock(seed: bytes, block_size: int = DEFAULT_MICROBLOCK_SIZE) -> bytes:
    """Return microblock for ``seed`` using the MiniHelix hash stream."""
    output = b""
    current = hashlib.sha256(seed).digest()
    output += current
    while len(output) < block_size:
        current = hashlib.sha256(current).digest()
        output += current
    return output[:block_size]


def find_seed(target: bytes, max_seed_len: int = 32, *, attempts: int = 1_000_000) -> Optional[bytes]:
    """Randomly search for a seed that generates ``target``."""
    target_len = len(target)
    for _ in range(attempts):
        seed_len = random.randint(1, max_seed_len)
        seed = os.urandom(seed_len)
        candidate = generate_microblock(seed)[:target_len]
        if candidate == target:
            return seed
    return None


def mine_seed(target_block: bytes, max_attempts: int | None = 1_000_000) -> bytes | None:
    """Compatibility wrapper calling :func:`find_seed`."""

    return find_seed(target_block, max_seed_len=DEFAULT_MICROBLOCK_SIZE, attempts=max_attempts or 0)


__all__ = [
    "DEFAULT_MICROBLOCK_SIZE",
    "G",
    "mine_seed",
    "verify_seed",
    "truncate_hash",
    "generate_microblock",
    "find_seed",
    "mine_seed",
]<|MERGE_RESOLUTION|>--- conflicted
+++ resolved
@@ -7,20 +7,12 @@
 
 
 def G(seed: bytes, N: int = DEFAULT_MICROBLOCK_SIZE) -> bytes:
-<<<<<<< HEAD
     """Return ``N`` bytes generated from ``seed`` using MiniHelix."""
-
     output = b""
     current = hashlib.sha256(seed).digest()
     while len(output) < N:
         output += current
         current = hashlib.sha256(current).digest()
-    return output[:N]
-=======
-    """Return the first ``N`` bytes of the MiniHelix hash stream for ``seed``."""
-    output = hashlib.sha256(seed).digest()
-    while len(output) < N:
-        output += hashlib.sha256(output).digest()
     return output[:N]
 
 
@@ -42,7 +34,6 @@
 def verify_seed(seed: bytes, target: bytes) -> bool:
     """Return ``True`` if ``seed`` regenerates ``target``."""
     return G(seed, len(target)) == target
->>>>>>> a25acb12
 
 
 def truncate_hash(data: bytes, length: int) -> bytes:
@@ -75,7 +66,6 @@
 
 def mine_seed(target_block: bytes, max_attempts: int | None = 1_000_000) -> bytes | None:
     """Compatibility wrapper calling :func:`find_seed`."""
-
     return find_seed(target_block, max_seed_len=DEFAULT_MICROBLOCK_SIZE, attempts=max_attempts or 0)
 
 
@@ -87,5 +77,4 @@
     "truncate_hash",
     "generate_microblock",
     "find_seed",
-    "mine_seed",
 ]