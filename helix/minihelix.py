"""Pure Python fallback for the MiniHelix hash functions."""

import hashlib
import os
import random
from typing import Optional

<<<<<<< HEAD
try:  # pragma: no cover - optional native extension
    from .minihelix import DEFAULT_MICROBLOCK_SIZE, HEADER_SIZE, G
    from .minihelix import mine_seed, verify_seed, decode_header, unpack_seed
except Exception:  # pragma: no cover - use slow Python implementations
    DEFAULT_MICROBLOCK_SIZE = 8
    HEADER_SIZE = 2

    def G(seed: bytes, N: int = DEFAULT_MICROBLOCK_SIZE) -> bytes:
        """Return ``N`` bytes of MiniHelix output for ``seed``."""
        output = b""
        current = hashlib.sha256(seed).digest()
        output += current
        while len(output) < N:
            current = hashlib.sha256(current).digest()
            output += current
        return output[:N]

    def mine_seed(target: bytes, *, max_attempts: int | None = None) -> bytes | None:
        """Brute force a seed generating ``target``."""
        attempts = 0
        N = len(target)
        while max_attempts is None or attempts < max_attempts:
            seed = os.urandom(1)
            if G(seed, N) == target:
                return seed
            attempts += 1
        return None

    def verify_seed(seed: bytes, target: bytes) -> bool:
        return G(seed, len(target)) == target

    def decode_header(hdr: bytes) -> tuple[int, int]:
        if len(hdr) != HEADER_SIZE:
            raise ValueError("invalid header")
        return hdr[0], hdr[1]

    def unpack_seed(seed: bytes, block_size: int) -> bytes:
        depth = seed[0]
        length = seed[1]
        payload = seed[2:2 + length]
        current = payload
        for _ in range(depth - 1):
            current = G(current, block_size)
        return current
=======
DEFAULT_MICROBLOCK_SIZE = 8


def G(seed: bytes, N: int = DEFAULT_MICROBLOCK_SIZE) -> bytes:
    """Return the first ``N`` bytes of the MiniHelix hash stream for ``seed``."""
    output = hashlib.sha256(seed).digest()
    while len(output) < N:
        output += hashlib.sha256(output).digest()
    return output[:N]


def mine_seed(target: bytes, max_attempts: int = 100000) -> Optional[bytes]:
    """Brute-force a seed producing ``target`` using :func:`G`."""
    N = len(target)
    for length in range(1, N + 1):
        max_value = min(256 ** length, max_attempts)
        for i in range(max_value):
            seed = i.to_bytes(length, "big")
            if G(seed, N) == target:
                return seed
        max_attempts -= max_value
        if max_attempts <= 0:
            break
    return None


def verify_seed(seed: bytes, target: bytes) -> bool:
    """Return ``True`` if ``seed`` regenerates ``target``."""
    return G(seed, len(target)) == target
>>>>>>> a25acb12


def truncate_hash(data: bytes, length: int) -> bytes:
    """Return the first ``length`` bytes of SHA256 of ``data``."""
    return hashlib.sha256(data).digest()[:length]


def generate_microblock(seed: bytes, block_size: int = DEFAULT_MICROBLOCK_SIZE) -> bytes:
    """Return microblock for ``seed`` using the MiniHelix hash stream."""
    output = b""
    current = hashlib.sha256(seed).digest()
    output += current
    while len(output) < block_size:
        current = hashlib.sha256(current).digest()
        output += current
    return output[:block_size]


def find_seed(target: bytes, max_seed_len: int = 32, *, attempts: int = 1_000_000) -> Optional[bytes]:
    """Randomly search for a seed that generates ``target``."""
    target_len = len(target)
    for _ in range(attempts):
        seed_len = random.randint(1, max_seed_len)
        seed = os.urandom(seed_len)
        candidate = generate_microblock(seed)[:target_len]
        if candidate == target:
            return seed
    return None


__all__ = [
    "DEFAULT_MICROBLOCK_SIZE",
    "G",
    "mine_seed",
    "verify_seed",
    "truncate_hash",
    "generate_microblock",
    "find_seed",
    "G",
    "mine_seed",
    "verify_seed",
    "decode_header",
    "unpack_seed",
]<|MERGE_RESOLUTION|>--- conflicted
+++ resolved
@@ -3,9 +3,8 @@
 import hashlib
 import os
 import random
-from typing import Optional
+from typing import Optional, Tuple
 
-<<<<<<< HEAD
 try:  # pragma: no cover - optional native extension
     from .minihelix import DEFAULT_MICROBLOCK_SIZE, HEADER_SIZE, G
     from .minihelix import mine_seed, verify_seed, decode_header, unpack_seed
@@ -23,7 +22,7 @@
             output += current
         return output[:N]
 
-    def mine_seed(target: bytes, *, max_attempts: int | None = None) -> bytes | None:
+    def mine_seed(target: bytes, *, max_attempts: int | None = None) -> Optional[bytes]:
         """Brute force a seed generating ``target``."""
         attempts = 0
         N = len(target)
@@ -37,7 +36,7 @@
     def verify_seed(seed: bytes, target: bytes) -> bool:
         return G(seed, len(target)) == target
 
-    def decode_header(hdr: bytes) -> tuple[int, int]:
+    def decode_header(hdr: bytes) -> Tuple[int, int]:
         if len(hdr) != HEADER_SIZE:
             raise ValueError("invalid header")
         return hdr[0], hdr[1]
@@ -50,37 +49,6 @@
         for _ in range(depth - 1):
             current = G(current, block_size)
         return current
-=======
-DEFAULT_MICROBLOCK_SIZE = 8
-
-
-def G(seed: bytes, N: int = DEFAULT_MICROBLOCK_SIZE) -> bytes:
-    """Return the first ``N`` bytes of the MiniHelix hash stream for ``seed``."""
-    output = hashlib.sha256(seed).digest()
-    while len(output) < N:
-        output += hashlib.sha256(output).digest()
-    return output[:N]
-
-
-def mine_seed(target: bytes, max_attempts: int = 100000) -> Optional[bytes]:
-    """Brute-force a seed producing ``target`` using :func:`G`."""
-    N = len(target)
-    for length in range(1, N + 1):
-        max_value = min(256 ** length, max_attempts)
-        for i in range(max_value):
-            seed = i.to_bytes(length, "big")
-            if G(seed, N) == target:
-                return seed
-        max_attempts -= max_value
-        if max_attempts <= 0:
-            break
-    return None
-
-
-def verify_seed(seed: bytes, target: bytes) -> bool:
-    """Return ``True`` if ``seed`` regenerates ``target``."""
-    return G(seed, len(target)) == target
->>>>>>> a25acb12
 
 
 def truncate_hash(data: bytes, length: int) -> bytes:
@@ -119,9 +87,6 @@
     "truncate_hash",
     "generate_microblock",
     "find_seed",
-    "G",
-    "mine_seed",
-    "verify_seed",
     "decode_header",
     "unpack_seed",
 ]