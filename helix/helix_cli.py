# helix_cli.py - Fully merged CLI interface for the Helix protocol

import argparse
import json
import os
import time
import hashlib
import socket
import base64
from pathlib import Path

from . import (
    event_manager,
    minihelix,
    miner,
    nested_miner,
    signature_utils,
    betting_interface,
    helix_node,
)
from .ledger import load_balances, save_balances, get_total_supply, compression_stats
from .gossip import GossipNode, LocalGossipNetwork
from .blockchain import load_chain
from .config import GENESIS_HASH

def cmd_mine_benchmark(args: argparse.Namespace) -> None:
    size = event_manager.DEFAULT_MICROBLOCK_SIZE
    block = os.urandom(size)
    calls = 0
    orig_mh_G = minihelix.G
    orig_nm_G = nested_miner.G

    def counting_G(seed: bytes, N: int = size) -> bytes:
        nonlocal calls
        calls += 1
        return orig_mh_G(seed, N)

    minihelix.G = counting_G
    nested_miner.G = counting_G
    start = time.perf_counter()
    try:
        result = nested_miner.hybrid_mine(block, max_depth=args.depth)
    finally:
        minihelix.G = orig_mh_G
        nested_miner.G = orig_nm_G
    elapsed = time.perf_counter() - start

    if result is None:
        print(f"No seed found (G() calls={calls}, time={elapsed:.2f}s)")
        return

    seed, depth = result
    ratio = (len(block) / len(seed)) if len(seed) < len(block) else 1.0
    print(f"Time: {elapsed:.2f}s")
    print(f"G() calls: {calls}")
    print(f"Compression ratio: {ratio:.2f}x")
    print(f"Seed length: {len(seed)} depth={depth}")

def cmd_view_peers(args: argparse.Namespace) -> None:
    path = Path(args.peers_file)
    if not path.exists():
        raise SystemExit(f"Peers file not found: {path}")
    try:
        with open(path, "r", encoding="utf-8") as fh:
            peers = json.load(fh)
    except Exception as exc:
        raise SystemExit(f"Failed to read peers file: {exc}")

    if not isinstance(peers, list):
        raise SystemExit("Invalid peers file format")

    for peer in peers:
        if not isinstance(peer, dict):
            continue
        node_id = peer.get("node_id", "")
        host = peer.get("host")
        port = peer.get("port")
        last_seen = float(peer.get("last_seen", 0.0))
        reachable = False
        if host and isinstance(port, int):
            try:
                with socket.create_connection((host, int(port)), timeout=1):
                    pass
                reachable = True
            except Exception:
                reachable = False
        print(f"{node_id} last_seen={last_seen} reachable={reachable}")

def cmd_export_wallet(args: argparse.Namespace) -> None:
    pub, priv = signature_utils.load_keys(args.wallet)
    balances = load_balances(str(args.balances))
    data = {
        "public_key": pub,
        "private_key": priv,
        "balance": balances.get(pub, 0),
    }
    encoded = base64.b64encode(json.dumps(data).encode("utf-8")).decode("ascii")
    print(encoded)

def cmd_import_wallet(args: argparse.Namespace) -> None:
    raw = base64.b64decode(args.data)
    info = json.loads(raw.decode("utf-8"))
    pub = info["public_key"]
    priv = info["private_key"]
    balance = info.get("balance", 0)
    signature_utils.save_keys(args.wallet, pub, priv)
    balances = load_balances(str(args.balances))
    balances[pub] = balance
    save_balances(balances, str(args.balances))

def cmd_token_stats(args: argparse.Namespace) -> None:
<<<<<<< HEAD
    """Print aggregated token statistics."""
=======
>>>>>>> c6f40aa1
    events_dir = Path(args.data_dir) / "events"

    minted = 0.0
    burned = 0.0

    if events_dir.exists():
        for path in events_dir.glob("*.json"):
            event = event_manager.load_event(str(path))
            rewards = event.get("rewards", [])
            refunds = event.get("refunds", [])
            minted += sum(rewards) - sum(refunds)
            burned += float(event.get("header", {}).get("gas_fee", 0))

    supply = minted - burned

    print(f"Total HLX Supply: {supply:.4f}")
    print(f"Burned from Gas: {burned:.4f}")
    print(f"HLX Minted via Compression: {minted:.4f}")
    print("Token Velocity: N/A")

def build_parser() -> argparse.ArgumentParser:
    parser = argparse.ArgumentParser(
        prog="helix",
        description="Command line interface for the Helix protocol",
        formatter_class=argparse.ArgumentDefaultsHelpFormatter,
    )
    sub = parser.add_subparsers(dest="command", required=True)

    p_bench = sub.add_parser("mine-benchmark", help="Benchmark nested mining")
    p_bench.add_argument("--depth", type=int, default=4, help="Max nesting depth")
    p_bench.set_defaults(func=cmd_mine_benchmark)

    p_peers = sub.add_parser("view-peers", help="Display peer reachability")
    p_peers.add_argument("--peers-file", default="peers.json", help="Peers file path")
    p_peers.set_defaults(func=cmd_view_peers)

    p_export = sub.add_parser("export-wallet", help="Export wallet keys and balance")
    p_export.add_argument("--wallet", required=True, help="Wallet file")
    p_export.add_argument("--balances", required=True, help="Balances file")
    p_export.set_defaults(func=cmd_export_wallet)

    p_import = sub.add_parser("import-wallet", help="Import wallet keys and balance")
    p_import.add_argument("data", help="Base64 wallet backup")
    p_import.add_argument("--wallet", required=True, help="Wallet file")
    p_import.add_argument("--balances", required=True, help="Balances file")
    p_import.set_defaults(func=cmd_import_wallet)

    p_stats = sub.add_parser("token-stats", help="Display token supply stats")
    p_stats.add_argument("--data-dir", default="data", help="Data directory")
    p_stats.set_defaults(func=cmd_token_stats)

    return parser

def main(argv: list[str] | None = None) -> None:
    parser = build_parser()
    args = parser.parse_args(argv)
    args.func(args)

__all__ = [
    "main",
    "build_parser",
    "cmd_token_stats",
    "cmd_mine_benchmark",
    "cmd_view_peers",
    "cmd_export_wallet",
    "cmd_import_wallet",
]<|MERGE_RESOLUTION|>--- conflicted
+++ resolved
@@ -109,10 +109,6 @@
     save_balances(balances, str(args.balances))
 
 def cmd_token_stats(args: argparse.Namespace) -> None:
-<<<<<<< HEAD
-    """Print aggregated token statistics."""
-=======
->>>>>>> c6f40aa1
     events_dir = Path(args.data_dir) / "events"
 
     minted = 0.0
