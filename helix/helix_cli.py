# helix_cli.py - Fully merged CLI interface for the Helix protocol

import argparse
import json
<<<<<<< HEAD
import base64
from pathlib import Path

from . import event_manager
from . import minihelix
from . import miner
from . import signature_utils
from . import betting_interface
from .ledger import load_balances, save_balances, get_total_supply, compression_stats
=======
import os
import time
import hashlib
import socket
from pathlib import Path

from . import (
    event_manager,
    minihelix,
    miner,
    nested_miner,
    signature_utils,
    betting_interface,
    helix_node,
)
from .ledger import load_balances, get_total_supply, compression_stats
>>>>>>> 423f9804
from .gossip import GossipNode, LocalGossipNetwork
from .blockchain import load_chain
from .config import GENESIS_HASH

# ----------------------------- Commands -----------------------------

def cmd_mine_benchmark(args: argparse.Namespace) -> None:
    size = event_manager.DEFAULT_MICROBLOCK_SIZE
    block = os.urandom(size)

    calls = 0
    orig_mh_G = minihelix.G
    orig_nm_G = nested_miner.G

    def counting_G(seed: bytes, N: int = size) -> bytes:
        nonlocal calls
        calls += 1
        return orig_mh_G(seed, N)

    minihelix.G = counting_G
    nested_miner.G = counting_G
    start = time.perf_counter()
    try:
        result = nested_miner.hybrid_mine(block, max_depth=args.depth)
    finally:
        minihelix.G = orig_mh_G
        nested_miner.G = orig_nm_G
    elapsed = time.perf_counter() - start

    if result is None:
        print(f"No seed found (G() calls={calls}, time={elapsed:.2f}s)")
        return

    seed, depth = result
    ratio = (len(block) / len(seed)) if len(seed) < len(block) else 1.0
    print(f"Time: {elapsed:.2f}s")
    print(f"G() calls: {calls}")
    print(f"Compression ratio: {ratio:.2f}x")
    print(f"Seed length: {len(seed)} depth={depth}")


def cmd_view_peers(args: argparse.Namespace) -> None:
    path = Path(args.peers_file)
    if not path.exists():
        raise SystemExit(f"Peers file not found: {path}")
    try:
        with open(path, "r", encoding="utf-8") as fh:
            peers = json.load(fh)
    except Exception as exc:
        raise SystemExit(f"Failed to read peers file: {exc}")

    if not isinstance(peers, list):
        raise SystemExit("Invalid peers file format")

    for peer in peers:
        if not isinstance(peer, dict):
            continue
<<<<<<< HEAD
        length = len(seed) if isinstance(seed, (bytes, bytearray)) else len(seed[0])
        total_saved += max(0, micro_size - length)
        total_len += length
    ratio = (micro_size * len(event.get("microblocks", [])) / total_len) if total_len else 0.0

    print(f"Blocks mined: {mined}")
    print(f"Compression ratio: {ratio:.2f}x saved={total_saved}")
    print(f"Mining time: {elapsed:.2f}s")


def cmd_show_balance(args: argparse.Namespace) -> None:
    pub, _ = signature_utils.load_keys(args.wallet)
    balances = load_balances(str(BALANCES_FILE))
    print(balances.get(pub, 0))


def cmd_export_wallet(args: argparse.Namespace) -> None:
    """Export wallet keys and balance as base64 JSON."""
    pub, priv = signature_utils.load_keys(args.wallet)
    balances = load_balances(str(args.balances))
    data = {
        "public_key": pub,
        "private_key": priv,
        "balance": balances.get(pub, 0),
    }
    encoded = base64.b64encode(json.dumps(data).encode("utf-8")).decode("ascii")
    print(encoded)


def cmd_import_wallet(args: argparse.Namespace) -> None:
    """Import wallet keys and balance from base64 JSON string."""
    raw = base64.b64decode(args.data)
    info = json.loads(raw.decode("utf-8"))
    pub = info["public_key"]
    priv = info["private_key"]
    balance = info.get("balance", 0)
    signature_utils.save_keys(args.wallet, pub, priv)
    balances = load_balances(str(args.balances))
    balances[pub] = balance
    save_balances(balances, str(args.balances))


def cmd_place_bet(args: argparse.Namespace) -> None:
    event = _load_event(args.event_id)
    bet = betting_interface.submit_bet(
        args.event_id, args.choice, args.amount, args.wallet
    )
    betting_interface.record_bet(event, bet)
    _save_event(event)
    print("Bet recorded")


def cmd_list_events(args: argparse.Namespace) -> None:
    """Print a summary of all events in ``args.data_dir``."""
    events_dir = Path(args.data_dir) / "events"
    if not events_dir.exists():
        raise SystemExit(f"Events directory not found: {events_dir}")

    for path in sorted(events_dir.glob("*.json")):
        event = event_manager.load_event(str(path))
        header = event.get("header", {})
        statement_id = header.get("statement_id", path.stem)
        mined = sum(1 for m in event.get("mined_status", []) if m)
        total = header.get("block_count", len(event.get("microblocks", [])))
        line = f"{statement_id} closed={event.get('is_closed', False)} {mined}/{total}"
        if args.show_statement:
            line += f" {event.get('statement', '')}"
        print(line)


def cmd_reassemble_statement(args: argparse.Namespace) -> None:
    """Reconstruct and verify a statement from mined microblocks."""
    if args.path is not None:
        event = event_manager.load_event(args.path)
    else:
        event = _load_event(args.event_id)

    statement = event_manager.reassemble_microblocks(event["microblocks"])
    digest = event_manager.sha256(statement.encode("utf-8"))
    expected = event.get("header", {}).get("statement_id")
    if digest != expected:
        raise SystemExit(
            f"SHA-256 mismatch: expected {expected}, computed {digest}"
        )

    author = event.get("originator_pub")
    print(f"Author: {author}")
    for idx, seed in enumerate(event.get("seeds", [])):
        length = len(seed) if seed is not None else 0
        print(f"Block {idx}: seed_len={length}")
    print(statement)


def cmd_view_chain(args: argparse.Namespace) -> None:
    """Show blockchain information with compression stats."""
    base = Path(args.data_dir)
    chain_path = base / "blockchain.jsonl"
    if not chain_path.exists():
        alt = base / "chain.json"
        if alt.exists():
            chain_path = alt
    blocks = load_chain(str(chain_path))
    if not blocks:
        print("No chain data found")
        return

    events_dir = base / "events"
    for height, block in enumerate(blocks):
        event_ids = block.get("event_ids") or block.get("events") or [block.get("event_id")]
        if isinstance(event_ids, list):
            event_id = event_ids[0] if event_ids else None
        else:
            event_id = event_ids
        block_id = block.get("block_id") or block.get("id")
        saved = 0
        if event_id:
            event_path = events_dir / f"{event_id}.json"
            if event_path.exists():
                event = event_manager.load_event(str(event_path))
                micro_size = event.get("header", {}).get(
                    "microblock_size", event_manager.DEFAULT_MICROBLOCK_SIZE
                )
                for seed in event.get("seeds", []):
                    if seed is None:
                        continue
                    saved += max(0, micro_size - len(seed))
        if args.summary:
            print(f"{height} {event_id} {block_id} {saved}")
        else:
            print(f"height={height} event_id={event_id} block_id={block_id} saved={saved}")


def cmd_finalize(args: argparse.Namespace) -> None:
    """Finalize an event and append the block to the chain."""
    event = _load_event(args.event_id)

    for idx, block in enumerate(event.get("microblocks", [])):
        seed = event.get("seeds", [])[idx]
        if seed is None:
            raise SystemExit(
                f"Cannot finalize: missing seed for block {idx} in event {args.event_id}"
            )
        if not event_manager.nested_miner.verify_nested_seed(seed, block):
            raise SystemExit(
                f"Seed verification failed for block {idx} in event {args.event_id}"
            )

    statement = event_manager.reassemble_microblocks(event["microblocks"])
    digest = event_manager.sha256(statement.encode("utf-8"))
    expected = event.get("header", {}).get("statement_id")
    if digest != expected:
        raise SystemExit(
            f"SHA-256 mismatch: expected {expected}, computed {digest}"
        )

    event_manager.finalize_event(event)
    _save_event(event)
    print("statement verified, block saved, rewards distributed")
=======
        node_id = peer.get("node_id", "")
        host = peer.get("host")
        port = peer.get("port")
        last_seen = float(peer.get("last_seen", 0.0))
        reachable = False
        if host and isinstance(port, int):
            try:
                with socket.create_connection((host, int(port)), timeout=1):
                    pass
                reachable = True
            except Exception:
                reachable = False
        print(f"{node_id} last_seen={last_seen} reachable={reachable}")
>>>>>>> 423f9804


def cmd_token_stats(args: argparse.Namespace) -> None:
    events_dir = Path(args.data_dir) / "events"
    total_hlx = get_total_supply(str(events_dir))
    mined_events = 0
    total_reward = 0.0

    if events_dir.exists():
        for path in events_dir.glob("*.json"):
            event = event_manager.load_event(str(path))
            rewards = event.get("rewards", [])
            refunds = event.get("refunds", [])
            reward = sum(rewards) - sum(refunds)
            if event.get("is_closed"):
                mined_events += 1
                total_reward += reward

    avg_reward = total_reward / mined_events if mined_events else 0.0

    print(f"Total HLX Supply: {total_hlx:.4f}")
    print(f"Total Mined Events: {mined_events}")
    print(f"Average Reward/Event: {avg_reward:.4f}")

# ----------------------------- Parser -----------------------------

def build_parser() -> argparse.ArgumentParser:
    parser = argparse.ArgumentParser(
        prog="helix",
        description="Command line interface for the Helix protocol",
        formatter_class=argparse.ArgumentDefaultsHelpFormatter,
    )
    sub = parser.add_subparsers(dest="command", required=True)

    # Benchmark mining
    p_bench = sub.add_parser("mine-benchmark", help="Benchmark nested mining")
    p_bench.add_argument("--depth", type=int, default=4, help="Max nesting depth")
    p_bench.set_defaults(func=cmd_mine_benchmark)

    # View peers
    p_peers = sub.add_parser("view-peers", help="Display peer reachability")
    p_peers.add_argument("--peers-file", default="peers.json", help="Peers file path")
    p_peers.set_defaults(func=cmd_view_peers)

<<<<<<< HEAD
    p_export = sub.add_parser(
        "export-wallet",
        help="Export wallet keys and balance",
        formatter_class=argparse.ArgumentDefaultsHelpFormatter,
    )
    p_export.add_argument("--wallet", required=True, metavar="KEYFILE", help="Wallet file")
    p_export.add_argument(
        "--balances",
        default=str(BALANCES_FILE),
        metavar="FILE",
        help="Balances JSON file",
    )
    p_export.set_defaults(func=cmd_export_wallet)

    p_import = sub.add_parser(
        "import-wallet",
        help="Import wallet keys and balance",
        formatter_class=argparse.ArgumentDefaultsHelpFormatter,
    )
    p_import.add_argument("data", help="Base64 wallet backup")
    p_import.add_argument("--wallet", required=True, metavar="KEYFILE", help="Wallet file")
    p_import.add_argument(
        "--balances",
        default=str(BALANCES_FILE),
        metavar="FILE",
        help="Balances JSON file",
    )
    p_import.set_defaults(func=cmd_import_wallet)

    p_bet = sub.add_parser(
        "place-bet",
        help="Stake HLX on the outcome of an event",
        formatter_class=argparse.ArgumentDefaultsHelpFormatter,
    )
    p_bet.add_argument("--wallet", required=True, metavar="KEYFILE", help="Wallet file")
    p_bet.add_argument("--event-id", required=True, metavar="EVENT", help="Target event id")
    p_bet.add_argument(
        "--choice",
        required=True,
        choices=["YES", "NO"],
        metavar="CHOICE",
        help="Bet choice",
    )
    p_bet.add_argument(
        "--amount",
        required=True,
        type=int,
        metavar="TOKENS",
        help="Bet amount",
    )
    p_bet.set_defaults(func=cmd_place_bet)

    p_list = sub.add_parser(
        "list-events",
        help="List events in a data directory",
        formatter_class=argparse.ArgumentDefaultsHelpFormatter,
    )
    p_list.add_argument(
        "--data-dir",
        default="data",
        metavar="DIR",
        help="Directory containing events",
    )
    p_list.add_argument(
        "--show-statement",
        action="store_true",
        help="Include raw statement text",
    )
    p_list.set_defaults(func=cmd_list_events)

    p_stats = sub.add_parser(
        "token-stats",
        help="Display token supply statistics",
        formatter_class=argparse.ArgumentDefaultsHelpFormatter,
    )
    p_stats.add_argument(
        "--data-dir",
        default="data",
        metavar="DIR",
        help="Directory containing events",
    )
=======
    # Token stats
    p_stats = sub.add_parser("token-stats", help="Display total HLX stats")
    p_stats.add_argument("--data-dir", default="data", help="Data directory")
>>>>>>> 423f9804
    p_stats.set_defaults(func=cmd_token_stats)

    return parser


def main(argv: list[str] | None = None) -> None:
    parser = build_parser()
    args = parser.parse_args(argv)
    args.func(args)


__all__ = [
    "main",
    "build_parser",
    "cmd_token_stats",
<<<<<<< HEAD
    "cmd_submit_and_mine",
    "cmd_export_wallet",
    "cmd_import_wallet",
=======
    "cmd_mine_benchmark",
    "cmd_view_peers",
>>>>>>> 423f9804
]<|MERGE_RESOLUTION|>--- conflicted
+++ resolved
@@ -2,21 +2,11 @@
 
 import argparse
 import json
-<<<<<<< HEAD
-import base64
-from pathlib import Path
-
-from . import event_manager
-from . import minihelix
-from . import miner
-from . import signature_utils
-from . import betting_interface
-from .ledger import load_balances, save_balances, get_total_supply, compression_stats
-=======
 import os
 import time
 import hashlib
 import socket
+import base64
 from pathlib import Path
 
 from . import (
@@ -28,18 +18,14 @@
     betting_interface,
     helix_node,
 )
-from .ledger import load_balances, get_total_supply, compression_stats
->>>>>>> 423f9804
+from .ledger import load_balances, save_balances, get_total_supply, compression_stats
 from .gossip import GossipNode, LocalGossipNetwork
 from .blockchain import load_chain
 from .config import GENESIS_HASH
 
-# ----------------------------- Commands -----------------------------
-
 def cmd_mine_benchmark(args: argparse.Namespace) -> None:
     size = event_manager.DEFAULT_MICROBLOCK_SIZE
     block = os.urandom(size)
-
     calls = 0
     orig_mh_G = minihelix.G
     orig_nm_G = nested_miner.G
@@ -70,7 +56,6 @@
     print(f"Compression ratio: {ratio:.2f}x")
     print(f"Seed length: {len(seed)} depth={depth}")
 
-
 def cmd_view_peers(args: argparse.Namespace) -> None:
     path = Path(args.peers_file)
     if not path.exists():
@@ -87,166 +72,6 @@
     for peer in peers:
         if not isinstance(peer, dict):
             continue
-<<<<<<< HEAD
-        length = len(seed) if isinstance(seed, (bytes, bytearray)) else len(seed[0])
-        total_saved += max(0, micro_size - length)
-        total_len += length
-    ratio = (micro_size * len(event.get("microblocks", [])) / total_len) if total_len else 0.0
-
-    print(f"Blocks mined: {mined}")
-    print(f"Compression ratio: {ratio:.2f}x saved={total_saved}")
-    print(f"Mining time: {elapsed:.2f}s")
-
-
-def cmd_show_balance(args: argparse.Namespace) -> None:
-    pub, _ = signature_utils.load_keys(args.wallet)
-    balances = load_balances(str(BALANCES_FILE))
-    print(balances.get(pub, 0))
-
-
-def cmd_export_wallet(args: argparse.Namespace) -> None:
-    """Export wallet keys and balance as base64 JSON."""
-    pub, priv = signature_utils.load_keys(args.wallet)
-    balances = load_balances(str(args.balances))
-    data = {
-        "public_key": pub,
-        "private_key": priv,
-        "balance": balances.get(pub, 0),
-    }
-    encoded = base64.b64encode(json.dumps(data).encode("utf-8")).decode("ascii")
-    print(encoded)
-
-
-def cmd_import_wallet(args: argparse.Namespace) -> None:
-    """Import wallet keys and balance from base64 JSON string."""
-    raw = base64.b64decode(args.data)
-    info = json.loads(raw.decode("utf-8"))
-    pub = info["public_key"]
-    priv = info["private_key"]
-    balance = info.get("balance", 0)
-    signature_utils.save_keys(args.wallet, pub, priv)
-    balances = load_balances(str(args.balances))
-    balances[pub] = balance
-    save_balances(balances, str(args.balances))
-
-
-def cmd_place_bet(args: argparse.Namespace) -> None:
-    event = _load_event(args.event_id)
-    bet = betting_interface.submit_bet(
-        args.event_id, args.choice, args.amount, args.wallet
-    )
-    betting_interface.record_bet(event, bet)
-    _save_event(event)
-    print("Bet recorded")
-
-
-def cmd_list_events(args: argparse.Namespace) -> None:
-    """Print a summary of all events in ``args.data_dir``."""
-    events_dir = Path(args.data_dir) / "events"
-    if not events_dir.exists():
-        raise SystemExit(f"Events directory not found: {events_dir}")
-
-    for path in sorted(events_dir.glob("*.json")):
-        event = event_manager.load_event(str(path))
-        header = event.get("header", {})
-        statement_id = header.get("statement_id", path.stem)
-        mined = sum(1 for m in event.get("mined_status", []) if m)
-        total = header.get("block_count", len(event.get("microblocks", [])))
-        line = f"{statement_id} closed={event.get('is_closed', False)} {mined}/{total}"
-        if args.show_statement:
-            line += f" {event.get('statement', '')}"
-        print(line)
-
-
-def cmd_reassemble_statement(args: argparse.Namespace) -> None:
-    """Reconstruct and verify a statement from mined microblocks."""
-    if args.path is not None:
-        event = event_manager.load_event(args.path)
-    else:
-        event = _load_event(args.event_id)
-
-    statement = event_manager.reassemble_microblocks(event["microblocks"])
-    digest = event_manager.sha256(statement.encode("utf-8"))
-    expected = event.get("header", {}).get("statement_id")
-    if digest != expected:
-        raise SystemExit(
-            f"SHA-256 mismatch: expected {expected}, computed {digest}"
-        )
-
-    author = event.get("originator_pub")
-    print(f"Author: {author}")
-    for idx, seed in enumerate(event.get("seeds", [])):
-        length = len(seed) if seed is not None else 0
-        print(f"Block {idx}: seed_len={length}")
-    print(statement)
-
-
-def cmd_view_chain(args: argparse.Namespace) -> None:
-    """Show blockchain information with compression stats."""
-    base = Path(args.data_dir)
-    chain_path = base / "blockchain.jsonl"
-    if not chain_path.exists():
-        alt = base / "chain.json"
-        if alt.exists():
-            chain_path = alt
-    blocks = load_chain(str(chain_path))
-    if not blocks:
-        print("No chain data found")
-        return
-
-    events_dir = base / "events"
-    for height, block in enumerate(blocks):
-        event_ids = block.get("event_ids") or block.get("events") or [block.get("event_id")]
-        if isinstance(event_ids, list):
-            event_id = event_ids[0] if event_ids else None
-        else:
-            event_id = event_ids
-        block_id = block.get("block_id") or block.get("id")
-        saved = 0
-        if event_id:
-            event_path = events_dir / f"{event_id}.json"
-            if event_path.exists():
-                event = event_manager.load_event(str(event_path))
-                micro_size = event.get("header", {}).get(
-                    "microblock_size", event_manager.DEFAULT_MICROBLOCK_SIZE
-                )
-                for seed in event.get("seeds", []):
-                    if seed is None:
-                        continue
-                    saved += max(0, micro_size - len(seed))
-        if args.summary:
-            print(f"{height} {event_id} {block_id} {saved}")
-        else:
-            print(f"height={height} event_id={event_id} block_id={block_id} saved={saved}")
-
-
-def cmd_finalize(args: argparse.Namespace) -> None:
-    """Finalize an event and append the block to the chain."""
-    event = _load_event(args.event_id)
-
-    for idx, block in enumerate(event.get("microblocks", [])):
-        seed = event.get("seeds", [])[idx]
-        if seed is None:
-            raise SystemExit(
-                f"Cannot finalize: missing seed for block {idx} in event {args.event_id}"
-            )
-        if not event_manager.nested_miner.verify_nested_seed(seed, block):
-            raise SystemExit(
-                f"Seed verification failed for block {idx} in event {args.event_id}"
-            )
-
-    statement = event_manager.reassemble_microblocks(event["microblocks"])
-    digest = event_manager.sha256(statement.encode("utf-8"))
-    expected = event.get("header", {}).get("statement_id")
-    if digest != expected:
-        raise SystemExit(
-            f"SHA-256 mismatch: expected {expected}, computed {digest}"
-        )
-
-    event_manager.finalize_event(event)
-    _save_event(event)
-    print("statement verified, block saved, rewards distributed")
-=======
         node_id = peer.get("node_id", "")
         host = peer.get("host")
         port = peer.get("port")
@@ -260,8 +85,28 @@
             except Exception:
                 reachable = False
         print(f"{node_id} last_seen={last_seen} reachable={reachable}")
->>>>>>> 423f9804
 
+def cmd_export_wallet(args: argparse.Namespace) -> None:
+    pub, priv = signature_utils.load_keys(args.wallet)
+    balances = load_balances(str(args.balances))
+    data = {
+        "public_key": pub,
+        "private_key": priv,
+        "balance": balances.get(pub, 0),
+    }
+    encoded = base64.b64encode(json.dumps(data).encode("utf-8")).decode("ascii")
+    print(encoded)
+
+def cmd_import_wallet(args: argparse.Namespace) -> None:
+    raw = base64.b64decode(args.data)
+    info = json.loads(raw.decode("utf-8"))
+    pub = info["public_key"]
+    priv = info["private_key"]
+    balance = info.get("balance", 0)
+    signature_utils.save_keys(args.wallet, pub, priv)
+    balances = load_balances(str(args.balances))
+    balances[pub] = balance
+    save_balances(balances, str(args.balances))
 
 def cmd_token_stats(args: argparse.Namespace) -> None:
     events_dir = Path(args.data_dir) / "events"
@@ -285,8 +130,6 @@
     print(f"Total Mined Events: {mined_events}")
     print(f"Average Reward/Event: {avg_reward:.4f}")
 
-# ----------------------------- Parser -----------------------------
-
 def build_parser() -> argparse.ArgumentParser:
     parser = argparse.ArgumentParser(
         prog="helix",
@@ -295,124 +138,42 @@
     )
     sub = parser.add_subparsers(dest="command", required=True)
 
-    # Benchmark mining
     p_bench = sub.add_parser("mine-benchmark", help="Benchmark nested mining")
     p_bench.add_argument("--depth", type=int, default=4, help="Max nesting depth")
     p_bench.set_defaults(func=cmd_mine_benchmark)
 
-    # View peers
     p_peers = sub.add_parser("view-peers", help="Display peer reachability")
     p_peers.add_argument("--peers-file", default="peers.json", help="Peers file path")
     p_peers.set_defaults(func=cmd_view_peers)
 
-<<<<<<< HEAD
-    p_export = sub.add_parser(
-        "export-wallet",
-        help="Export wallet keys and balance",
-        formatter_class=argparse.ArgumentDefaultsHelpFormatter,
-    )
-    p_export.add_argument("--wallet", required=True, metavar="KEYFILE", help="Wallet file")
-    p_export.add_argument(
-        "--balances",
-        default=str(BALANCES_FILE),
-        metavar="FILE",
-        help="Balances JSON file",
-    )
+    p_export = sub.add_parser("export-wallet", help="Export wallet keys and balance")
+    p_export.add_argument("--wallet", required=True, help="Wallet file")
+    p_export.add_argument("--balances", required=True, help="Balances file")
     p_export.set_defaults(func=cmd_export_wallet)
 
-    p_import = sub.add_parser(
-        "import-wallet",
-        help="Import wallet keys and balance",
-        formatter_class=argparse.ArgumentDefaultsHelpFormatter,
-    )
+    p_import = sub.add_parser("import-wallet", help="Import wallet keys and balance")
     p_import.add_argument("data", help="Base64 wallet backup")
-    p_import.add_argument("--wallet", required=True, metavar="KEYFILE", help="Wallet file")
-    p_import.add_argument(
-        "--balances",
-        default=str(BALANCES_FILE),
-        metavar="FILE",
-        help="Balances JSON file",
-    )
+    p_import.add_argument("--wallet", required=True, help="Wallet file")
+    p_import.add_argument("--balances", required=True, help="Balances file")
     p_import.set_defaults(func=cmd_import_wallet)
 
-    p_bet = sub.add_parser(
-        "place-bet",
-        help="Stake HLX on the outcome of an event",
-        formatter_class=argparse.ArgumentDefaultsHelpFormatter,
-    )
-    p_bet.add_argument("--wallet", required=True, metavar="KEYFILE", help="Wallet file")
-    p_bet.add_argument("--event-id", required=True, metavar="EVENT", help="Target event id")
-    p_bet.add_argument(
-        "--choice",
-        required=True,
-        choices=["YES", "NO"],
-        metavar="CHOICE",
-        help="Bet choice",
-    )
-    p_bet.add_argument(
-        "--amount",
-        required=True,
-        type=int,
-        metavar="TOKENS",
-        help="Bet amount",
-    )
-    p_bet.set_defaults(func=cmd_place_bet)
-
-    p_list = sub.add_parser(
-        "list-events",
-        help="List events in a data directory",
-        formatter_class=argparse.ArgumentDefaultsHelpFormatter,
-    )
-    p_list.add_argument(
-        "--data-dir",
-        default="data",
-        metavar="DIR",
-        help="Directory containing events",
-    )
-    p_list.add_argument(
-        "--show-statement",
-        action="store_true",
-        help="Include raw statement text",
-    )
-    p_list.set_defaults(func=cmd_list_events)
-
-    p_stats = sub.add_parser(
-        "token-stats",
-        help="Display token supply statistics",
-        formatter_class=argparse.ArgumentDefaultsHelpFormatter,
-    )
-    p_stats.add_argument(
-        "--data-dir",
-        default="data",
-        metavar="DIR",
-        help="Directory containing events",
-    )
-=======
-    # Token stats
-    p_stats = sub.add_parser("token-stats", help="Display total HLX stats")
+    p_stats = sub.add_parser("token-stats", help="Display token supply stats")
     p_stats.add_argument("--data-dir", default="data", help="Data directory")
->>>>>>> 423f9804
     p_stats.set_defaults(func=cmd_token_stats)
 
     return parser
-
 
 def main(argv: list[str] | None = None) -> None:
     parser = build_parser()
     args = parser.parse_args(argv)
     args.func(args)
 
-
 __all__ = [
     "main",
     "build_parser",
     "cmd_token_stats",
-<<<<<<< HEAD
-    "cmd_submit_and_mine",
+    "cmd_mine_benchmark",
+    "cmd_view_peers",
     "cmd_export_wallet",
     "cmd_import_wallet",
-=======
-    "cmd_mine_benchmark",
-    "cmd_view_peers",
->>>>>>> 423f9804
 ]