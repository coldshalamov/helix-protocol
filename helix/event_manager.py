import hashlib
import math
import json
import base64
from pathlib import Path
from typing import Any, Dict, List, Tuple, TYPE_CHECKING, Optional

if TYPE_CHECKING:
    from .statement_registry import StatementRegistry

from .signature_utils import load_keys, sign_data, verify_signature
from nacl import signing
from .config import GENESIS_HASH

DEFAULT_MICROBLOCK_SIZE = 8  # bytes
FINAL_BLOCK_PADDING_BYTE = b"\x00"
BASE_REWARD = 1.0
# Base gas cost applied per microblock when a statement is submitted
GAS_FEE_PER_MICROBLOCK = 1


def nesting_penalty(depth: int) -> int:
    if depth < 1:
        raise ValueError("depth must be >= 1")
    return depth - 1


def reward_for_depth(depth: int) -> float:
    return BASE_REWARD / depth


def calculate_reward(base: float, depth: int) -> float:
    """Return the reward for ``depth`` using ``base`` tokens.

    Reward scales inversely with the depth of the mined seed.  A depth-1
    seed receives the full ``base`` amount, depth-2 receives half, and so
    on.  The result is rounded to four decimal places.
    """

    if depth < 1:
        raise ValueError("depth must be >= 1")

    reward = base / depth
    return round(reward, 4)


def sha256(data: bytes) -> str:
    return hashlib.sha256(data).hexdigest()


def pad_block(data: bytes, size: int) -> bytes:
    if len(data) < size:
        return data + FINAL_BLOCK_PADDING_BYTE * (size - len(data))
    return data


def split_into_microblocks(
    statement: str, microblock_size: int = DEFAULT_MICROBLOCK_SIZE
) -> Tuple[List[bytes], int, int]:
    encoded = statement.encode("utf-8")
    total_len = len(encoded)
    block_count = math.ceil(total_len / microblock_size)
    blocks = [
        pad_block(encoded[i : i + microblock_size], microblock_size)
        for i in range(0, total_len, microblock_size)
    ]
    return blocks, block_count, total_len


def reassemble_microblocks(blocks: List[bytes]) -> str:
    payload = b"".join(blocks).rstrip(FINAL_BLOCK_PADDING_BYTE)
    return payload.decode("utf-8")


def create_event(
    statement: str,
    microblock_size: int = DEFAULT_MICROBLOCK_SIZE,
    *,
    parent_id: str = GENESIS_HASH,
    private_key: Optional[str] = None,
    registry: Optional["StatementRegistry"] = None,
) -> Dict[str, Any]:
    microblocks, block_count, total_len = split_into_microblocks(
        statement, microblock_size
    )
    statement_id = sha256(statement.encode("utf-8"))
    if registry is not None:
        if registry.has_id(statement_id):
            print(
                f"Duplicate statement_id {statement_id} already finalized; skipping"
            )
            raise ValueError("Duplicate statement")
        registry.check_and_add(statement)

    header = {
        "statement_id": statement_id,
        "original_length": total_len,
        "microblock_size": microblock_size,
        "block_count": block_count,
        "parent_id": parent_id,
        "gas_fee": block_count * GAS_FEE_PER_MICROBLOCK,
    }

    originator_pub: Optional[str] = None
    originator_sig: Optional[str] = None
    if private_key is not None:
        key_bytes = base64.b64decode(private_key)
        signing_key = signing.SigningKey(key_bytes)
        originator_pub = base64.b64encode(signing_key.verify_key.encode()).decode(
            "ascii"
        )
        originator_sig = sign_data(statement.encode("utf-8"), private_key)

    event = {
        "header": header,
        "statement": statement,
        "microblocks": microblocks,
        "mined_status": [False] * block_count,
        "seeds": [None] * block_count,
        "seed_depths": [0] * block_count,
        "penalties": [0] * block_count,
        "rewards": [0.0] * block_count,
        "refunds": [0.0] * block_count,
        "miners": [None] * block_count,
        "is_closed": False,
        "bets": {"YES": [], "NO": []},
    }
    if originator_pub is not None:
        event["originator_pub"] = originator_pub
        event["originator_sig"] = originator_sig
    return event


def mark_mined(event: Dict[str, Any], index: int) -> None:
    if event["is_closed"]:
        return
    event["mined_status"][index] = True
    if all(event["mined_status"]):
        event["is_closed"] = True
        print(f"Event {event['header']['statement_id']} is now closed.")


def accept_mined_seed(
    event: Dict[str, Any],
    index: int,
    seed: bytes,
    depth: int,
    *,
    miner: str | None = None,
) -> float:
    penalty = nesting_penalty(depth)
    reward = reward_for_depth(depth)
    refund = 0.0

    microblock_size = event.get("header", {}).get("microblock_size", DEFAULT_MICROBLOCK_SIZE)
    if len(seed) > microblock_size:
        raise ValueError("seed length exceeds microblock size")

    if event["seeds"][index] is None:
        event["seeds"][index] = seed
        event["seed_depths"][index] = depth
        event["penalties"][index] = penalty
        event["rewards"][index] = reward
        if "miners" in event:
            event["miners"][index] = miner
        mark_mined(event, index)
        return 0.0

    old_seed = event["seeds"][index]
    old_depth = event["seed_depths"][index]

    replace = False
    if len(seed) < len(old_seed):
        replace = True
    elif len(seed) == len(old_seed) and depth < old_depth:
        replace = True

    if replace:
        refund = event["rewards"][index] - reward
        event["seeds"][index] = seed
        event["seed_depths"][index] = depth
        event["penalties"][index] = penalty
        event["rewards"][index] = reward
        if "miners" in event:
            event["miners"][index] = miner
        event["refunds"][index] += refund
        print(
            f"Replaced seed at index {index}: length {len(old_seed)} depth {old_depth} -> length {len(seed)} depth {depth}"
        )

    return refund


def save_event(event: Dict[str, Any], directory: str) -> str:
    path = Path(directory)
    path.mkdir(parents=True, exist_ok=True)
    filename = path / f"{event['header']['statement_id']}.json"
    data = event.copy()
    data["microblocks"] = [b.hex() for b in event["microblocks"]]
    if "seeds" in data:
        data["seeds"] = [s.hex() if isinstance(s, bytes) else None for s in data["seeds"]]
    # miners are stored directly and require no transformation
    with open(filename, "w", encoding="utf-8") as f:
        json.dump(data, f, indent=2)
    return str(filename)


def verify_originator_signature(event: Dict[str, Any]) -> bool:
    """Verify the originator signature attached to ``event``."""
    header = event.get("header", {})
    signature = header.get("originator_sig")
    pubkey = header.get("originator_pub")

    if signature is None or pubkey is None:
        return False

    payload = {
        k: v for k, v in header.items() if k not in {"originator_sig", "originator_pub"}
    }
    header_hash = sha256(repr(payload).encode("utf-8")).encode("utf-8")

    if not verify_signature(header_hash, signature, pubkey):
        raise ValueError("Invalid originator signature")

    return True


def verify_event_signature(event: Dict[str, Any]) -> bool:
    """Verify the signature for ``event`` recorded at the root level."""
    signature = event.get("originator_sig")
    pubkey = event.get("originator_pub")
    statement = event.get("statement")

    if signature is None or pubkey is None or statement is None:
        return False

    if not verify_signature(statement.encode("utf-8"), signature, pubkey):
        raise ValueError("Invalid event signature")

    return True


def validate_parent(event: Dict[str, Any], *, ancestors: Optional[set[str]] = None) -> None:
    if ancestors is None:
        ancestors = {GENESIS_HASH}
    parent_id = event.get("header", {}).get("parent_id")
    if parent_id not in ancestors:
        raise ValueError("invalid parent_id")


def load_event(path: str) -> Dict[str, Any]:
    with open(path, "r", encoding="utf-8") as f:
        data = json.load(f)
    data["microblocks"] = [bytes.fromhex(b) for b in data.get("microblocks", [])]
    if "seeds" in data:
        data["seeds"] = [bytes.fromhex(s) if isinstance(s, str) and s else None for s in data["seeds"]]
    block_count = len(data.get("microblocks", []))
    data.setdefault("seed_depths", [0] * block_count)
    data.setdefault("penalties", [0] * block_count)
    data.setdefault("rewards", [0.0] * block_count)
    data.setdefault("refunds", [0.0] * block_count)
    data.setdefault("miners", [None] * block_count)
    validate_parent(data)
    return data


__all__ = [
    "DEFAULT_MICROBLOCK_SIZE",
    "FINAL_BLOCK_PADDING_BYTE",
<<<<<<< HEAD
    "BASE_REWARD",
=======
    "GAS_FEE_PER_MICROBLOCK",
>>>>>>> fce6ba2b
    "split_into_microblocks",
    "reassemble_microblocks",
    "create_event",
    "mark_mined",
    "nesting_penalty",
    "reward_for_depth",
    "calculate_reward",
    "accept_mined_seed",
    "save_event",
    "verify_originator_signature",
    "verify_event_signature",
    "load_event",
    "validate_parent",
]<|MERGE_RESOLUTION|>--- conflicted
+++ resolved
@@ -36,10 +36,8 @@
     seed receives the full ``base`` amount, depth-2 receives half, and so
     on.  The result is rounded to four decimal places.
     """
-
     if depth < 1:
         raise ValueError("depth must be >= 1")
-
     reward = base / depth
     return round(reward, 4)
 
@@ -267,11 +265,8 @@
 __all__ = [
     "DEFAULT_MICROBLOCK_SIZE",
     "FINAL_BLOCK_PADDING_BYTE",
-<<<<<<< HEAD
     "BASE_REWARD",
-=======
     "GAS_FEE_PER_MICROBLOCK",
->>>>>>> fce6ba2b
     "split_into_microblocks",
     "reassemble_microblocks",
     "create_event",
