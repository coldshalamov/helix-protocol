--- conflicted
+++ resolved
@@ -1,12 +1,18 @@
+```python
+import base64
 import hashlib
 import json
+import math
 from pathlib import Path
-from typing import Any, Dict, List, Optional, Set
+from typing import Any, Dict, List, Optional, Set, Tuple
+
+from nacl import signing
 
 from .config import GENESIS_HASH
 from .minihelix import sha256
-from .signature_utils import verify_signature
+from .signature_utils import verify_signature, sign_data
 from .merkle import build_merkle_tree
+from . import nested_miner
 
 DEFAULT_MICROBLOCK_SIZE = 8
 FINAL_BLOCK_PADDING_BYTE = b"\x00"
@@ -15,18 +21,12 @@
     return depth * 5
 
 def reward_for_depth(depth: int) -> float:
-<<<<<<< HEAD
-    return BASE_REWARD / depth
-
-def calculate_reward(base: float, depth: int) -> float:
-    """Return the scaled reward for ``depth``."""
-    if depth < 1:
-        raise ValueError("depth must be >= 1")
-    reward = base / depth
-    return round(reward, 4)
-
-def sha256(data: bytes) -> str:
-    return hashlib.sha256(data).hexdigest()
+    return max(1.0 - 0.1 * depth, 0.1)
+
+def calculate_reward(seed: bytes, depth: int, microblock_size: int) -> float:
+    if len(seed) > microblock_size:
+        raise ValueError("Seed too large")
+    return reward_for_depth(depth)
 
 def pad_block(data: bytes, size: int) -> bytes:
     if len(data) < size:
@@ -48,34 +48,6 @@
 def reassemble_microblocks(blocks: List[bytes]) -> str:
     payload = b"".join(blocks).rstrip(FINAL_BLOCK_PADDING_BYTE)
     return payload.decode("utf-8", errors="replace")
-
-def build_merkle_tree(blocks: List[bytes]) -> Tuple[str, List[List[str]]]:
-    """Return the Merkle root and full tree for ``blocks``.
-
-    Leaves are SHA-256 hashes of each microblock. Each parent node is the
-    SHA-256 hash of the concatenated child hashes. When a level has an odd
-    number of nodes, the last hash is duplicated.
-    """
-
-    if not blocks:
-        raise ValueError("no blocks to build merkle tree")
-
-    level: List[bytes] = [hashlib.sha256(b).digest() for b in blocks]
-    tree: List[List[bytes]] = [level]
-
-    while len(level) > 1:
-        if len(level) % 2 == 1:
-            level.append(level[-1])
-        next_level = [
-            hashlib.sha256(level[i] + level[i + 1]).digest()
-            for i in range(0, len(level), 2)
-        ]
-        tree.append(next_level)
-        level = next_level
-
-    root_hex = level[0].hex()
-    tree_hex: List[List[str]] = [[h.hex() for h in lvl] for lvl in tree]
-    return root_hex, tree_hex
 
 def create_event(
     statement: str,
@@ -92,9 +64,7 @@
     statement_id = sha256(statement.encode("utf-8"))
     if registry is not None:
         if registry.has_id(statement_id):
-            print(
-                f"Duplicate statement_id {statement_id} already finalized; skipping"
-            )
+            print(f"Duplicate statement_id {statement_id} already finalized; skipping")
             raise ValueError("Duplicate statement")
         registry.check_and_add(statement)
 
@@ -134,92 +104,32 @@
         event["originator_sig"] = originator_sig
     return event
 
-def finalize_event(event: Dict[str, Any]) -> Dict[str, float]:
-    """Resolve bets and miner rewards for ``event``.
-
-    Returns a mapping of participant pubkeys to payout amounts which is also
-    stored in ``event['payouts']``.
-    """
-    seeds = event.get("seeds", [])
-    blocks = event.get("microblocks", [])
-    if len(seeds) == len(blocks) and all(seeds):
-        recombined: List[bytes] = []
-        for idx, (enc, block) in enumerate(zip(seeds, blocks)):
-            if not nested_miner.verify_nested_seed(enc, block):
-                raise ValueError(f"invalid seed chain for microblock {idx}")
-            depth, seed_len = nested_miner.decode_header(enc[0])
-            offset = 1
-            seed = enc[offset : offset + seed_len]
-            offset += seed_len
-            current = seed
-            for _ in range(1, depth):
-                next_seed = enc[offset : offset + len(block)]
-                offset += len(block)
-                current = nested_miner.G(current, len(block))
-                current = next_seed
-            final_block = nested_miner.G(current, len(block))
-            recombined.append(final_block)
-        statement = reassemble_microblocks(recombined)
-        digest = sha256(statement.encode("utf-8"))
-        if digest != event.get("header", {}).get("statement_id"):
-            print("final statement hash mismatch")
-
-    yes_raw = event.get("bets", {}).get("YES", [])
-    no_raw = event.get("bets", {}).get("NO", [])
-=======
-    return max(1.0 - 0.1 * depth, 0.1)
->>>>>>> d466c1b0
-
-def calculate_reward(seed: bytes, depth: int, microblock_size: int) -> float:
-    if len(seed) > microblock_size:
-        raise ValueError("Seed too large")
-    return reward_for_depth(depth)
-
 def mark_mined(event: Dict[str, Any], index: int) -> None:
     event["mined_status"][index] = True
     if all(event["mined_status"]):
         event["is_closed"] = True
         print(f"Event {event['header']['statement_id']} is now closed.")
-        finalize_event(event)
-
-<<<<<<< HEAD
-def accept_mined_seed(event: Dict[str, Any], index: int, seed_chain: bytes | list[bytes], *, miner: Optional[str] = None) -> float:
-    """Record ``seed_chain`` as the mining solution for ``microblock[index]``.
-
-    ``seed_chain`` may be the flat byte encoding produced by
-    :func:`nested_miner.encode_header` or a list of seed steps.
-    Only the first seed in the chain is validated against the microblock size.
-    Nested seeds are merely checked for correctness via
-    :func:`nested_miner.verify_nested_seed`.
-    """
-
+
+def accept_mined_seed(
+    event: Dict[str, Any],
+    index: int,
+    seed_chain: List[bytes] | bytes,
+    *,
+    miner: Optional[str] = None,
+) -> float:
+    block = event["microblocks"][index]
     if isinstance(seed_chain, (bytes, bytearray)):
         depth, seed_len = nested_miner.decode_header(seed_chain[0])
         seed = seed_chain[1 : 1 + seed_len]
     else:
         seed = seed_chain[0]
         depth = len(seed_chain)
-=======
-def finalize_event(event: Dict[str, Any]) -> None:
-    print(f"Finalizing event {event['header']['statement_id']}")
-
-def accept_mined_seed(event: Dict[str, Any], index: int, seed_chain: List[bytes] | bytes, *, miner: Optional[str] = None) -> float:
-    from . import nested_miner  # Avoid circular imports
-    block = event["microblocks"][index]
-    if isinstance(seed_chain, (bytes, bytearray)):
-        depth, seed_len = nested_miner.decode_header(seed_chain[0])
-        seed = seed_chain[1:1 + seed_len]
-    else:
-        seed = seed_chain[0]
-        depth = len(seed_chain)
 
     assert nested_miner.verify_nested_seed(seed_chain, block), "invalid seed chain"
->>>>>>> d466c1b0
 
     penalty = nesting_penalty(depth)
     reward = reward_for_depth(depth)
     refund = 0.0
-
 
     if event["seeds"][index] is None:
         event["seeds"][index] = seed_chain
@@ -273,8 +183,6 @@
     data["microblocks"] = [b.hex() for b in event["microblocks"]]
     if "seeds" in data:
         data["seeds"] = [s.hex() if isinstance(s, bytes) else None for s in data["seeds"]]
-    if "merkle_tree" in data:
-        data["merkle_tree"] = data["merkle_tree"]
     with open(filename, "w", encoding="utf-8") as f:
         json.dump(data, f, indent=2)
     return str(filename)
@@ -325,4 +233,5 @@
     data.setdefault("rewards", [0.0] * block_count)
     data.setdefault("refunds", [0.0] * block_count)
     validate_parent(data)
-    return data+    return data
+```