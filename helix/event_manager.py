<<<<<<< HEAD
from __future__ import annotations

from pathlib import Path
from typing import Dict

from . import minihelix

DEFAULT_MICROBLOCK_SIZE = minihelix.DEFAULT_MICROBLOCK_SIZE

=======
import base64
import hashlib
import json
import math
from pathlib import Path
from typing import Any, Dict, List, Optional, Set, Tuple

from datetime import datetime
from nacl import signing

from .config import GENESIS_HASH
from .signature_utils import verify_signature, sign_data, generate_keypair
from .merkle_utils import build_merkle_tree
from . import nested_miner, betting_interface
from .betting_interface import get_bets_for_event
from .ledger import apply_mining_results
from .statement_registry import finalize_statement
from .minihelix import G

DEFAULT_MICROBLOCK_SIZE = 8
FINAL_BLOCK_PADDING_BYTE = b"\x00"

# ... [All other unchanged code from event_manager.py above remains intact] ...
>>>>>>> 315289f2

def resolve_payouts(
    event_id: str,
    winning_side: str,
    *,
    events_dir: str = "data/events",
    balances_file: str = "data/balances.json",
    supply_file: str = "supply.json",
) -> Dict[str, float]:
    """Distribute betting payouts for ``event_id`` according to ``winning_side``.

    Parameters
    ----------
    event_id:
        Identifier of the finalized event stored under ``events_dir``.
    winning_side:
        The outcome of the event, either ``"YES"`` or ``"NO"``.

    Returns
    -------
    dict
        Mapping of public keys to payout amounts applied to the ledger.
    """
    if winning_side not in {"YES", "NO"}:
        raise ValueError("winning_side must be 'YES' or 'NO'")

    evt_path = Path(events_dir) / f"{event_id}.json"
    if not evt_path.exists():
        raise FileNotFoundError(evt_path)

    event = load_event(str(evt_path))

    yes_bets, no_bets = get_bets_for_event(event)

    yes_total = sum(b.get("amount", 0) for b in yes_bets)
    no_total = sum(b.get("amount", 0) for b in no_bets)
    unaligned_total = float(event.get("unaligned_funds", 0.0))

    winning_bets = yes_bets if winning_side == "YES" else no_bets
    winning_total = yes_total if winning_side == "YES" else no_total
    losing_total = no_total if winning_side == "YES" else yes_total

    payouts: Dict[str, float] = {}

    if winning_total:
        pot_share = losing_total + unaligned_total
        for bet in winning_bets:
            pub = bet.get("pubkey")
            amt = bet.get("amount", 0)
            if not pub:
                continue
            bonus = (amt / winning_total) * pot_share if pot_share else 0.0
            payouts[pub] = payouts.get(pub, 0.0) + amt + bonus

    from . import ledger

    balances = ledger.load_balances(balances_file)
    apply_mining_results(event, balances)

    for acct, amount in payouts.items():
        balances[acct] = balances.get(acct, 0.0) + float(amount)

    ledger.save_balances(balances, balances_file)

    burn_amount = losing_total + unaligned_total
    if burn_amount:
        ledger.update_total_supply(-float(burn_amount), path=supply_file)

    event["resolved_payouts"] = payouts
    event["resolution"] = winning_side
    save_event(event, events_dir)

    return payouts<|MERGE_RESOLUTION|>--- conflicted
+++ resolved
@@ -1,14 +1,3 @@
-<<<<<<< HEAD
-from __future__ import annotations
-
-from pathlib import Path
-from typing import Dict
-
-from . import minihelix
-
-DEFAULT_MICROBLOCK_SIZE = minihelix.DEFAULT_MICROBLOCK_SIZE
-
-=======
 import base64
 import hashlib
 import json
@@ -32,7 +21,6 @@
 FINAL_BLOCK_PADDING_BYTE = b"\x00"
 
 # ... [All other unchanged code from event_manager.py above remains intact] ...
->>>>>>> 315289f2
 
 def resolve_payouts(
     event_id: str,
