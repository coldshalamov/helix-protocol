--- conflicted
+++ resolved
@@ -1,568 +1,3 @@
-import base64
-import hashlib
-import json
-import math
-from pathlib import Path
-from typing import Any, Dict, List, Optional, Set, Tuple
-import os
-import tempfile
-import logging
-
-from datetime import datetime
-from nacl import signing
-
-from .config import GENESIS_HASH
-from .signature_utils import verify_signature, sign_data, generate_keypair
-import time
-from .merkle_utils import build_merkle_tree as _build_merkle_tree
-from . import nested_miner, betting_interface, exhaustive_miner
-from .betting_interface import get_bets_for_event
-from .ledger import apply_mining_results
-from .statement_registry import finalize_statement
-from .minihelix import G, DEFAULT_MICROBLOCK_SIZE
-from .wallet import load_wallet
-from . import signature_utils
-import blockchain
-
-FINAL_BLOCK_PADDING_BYTE = b"\x00"
-
-# Maximum total microblock bytes to keep in memory before spilling to disk
-MAX_RAM_MICROBLOCK_BYTES = 10 * 1024 * 1024  # 10MB
-
-# Map of event_id -> temporary directory containing spilled microblocks
-_MICROBLOCK_STORES: Dict[str, str] = {}
-
-LAST_FINALIZED_HASH = GENESIS_HASH
-LAST_FINALIZED_TIME = 0.0
-# Hash of the last finalized statement. Used to link final blocks together.
-LAST_STATEMENT_HASH = GENESIS_HASH
-
-# Pending microblock information keyed by event_id
-pending_microblocks: Dict[str, Dict[int, bytes]] = {}
-pending_seeds: Dict[str, Dict[int, bytes]] = {}
-pending_miners: Dict[str, Dict[int, str]] = {}
-
-# Event metadata (block count and microblock size) keyed by event_id
-event_metadata: Dict[str, Dict[str, int]] = {}
-
-# File used to persist finalized statements
-FINALIZED_FILE = Path("finalized_statements.jsonl")
-# File used to log finalized block summaries
-FINALIZED_EVENT_LOG = Path("finalized_log.jsonl")
-
-
-def sha256(data: bytes) -> str:
-    """Return hex encoded SHA-256 digest of ``data``."""
-    return hashlib.sha256(data).hexdigest()
-
-
-def split_into_microblocks(
-    statement: str, microblock_size: int = DEFAULT_MICROBLOCK_SIZE
-) -> Tuple[List[bytes], int, int]:
-    """Split ``statement`` into padded microblocks."""
-
-    payload = statement.encode("utf-8")
-    orig_len = len(payload)
-    blocks: List[bytes] = []
-    for i in range(0, orig_len, microblock_size):
-        chunk = payload[i : i + microblock_size]
-        if len(chunk) < microblock_size:
-            chunk = chunk + FINAL_BLOCK_PADDING_BYTE * (microblock_size - len(chunk))
-        blocks.append(chunk)
-    return blocks, len(blocks), orig_len
-
-
-def reassemble_microblocks(blocks: List[bytes]) -> str:
-    """Return the original statement from ``blocks``."""
-
-    payload = b"".join(bytes(b) for b in blocks).rstrip(FINAL_BLOCK_PADDING_BYTE)
-    return payload.decode("utf-8")
-
-
-def create_event(
-    statement: str,
-    *,
-    microblock_size: int = DEFAULT_MICROBLOCK_SIZE,
-    parent_id: str = GENESIS_HASH,
-    private_key: str | None = None,
-    registry: Any | None = None,
-) -> Dict[str, Any]:
-    """Create a new statement event."""
-
-    if registry is not None:
-        registry.check_and_add(statement)
-
-    blocks, count, orig_len = split_into_microblocks(statement, microblock_size)
-    root, tree = _build_merkle_tree(blocks)
-
-    if private_key is None:
-        pub, priv = generate_keypair()
-    else:
-        priv = private_key
-        signing_key = signing.SigningKey(base64.b64decode(priv))
-        pub = base64.b64encode(signing_key.verify_key.encode()).decode("ascii")
-
-    signature = sign_data(statement.encode("utf-8"), priv)
-
-    header = {
-        "statement_id": sha256(statement.encode("utf-8")),
-        "original_length": orig_len,
-        "microblock_size": microblock_size,
-        "block_count": count,
-        "parent_id": parent_id,
-        "merkle_root": root.hex(),
-    }
-
-    event = {
-        "header": header,
-        "statement": statement,
-        "microblocks": blocks,
-        "merkle_tree": [[h.hex() for h in level] for level in tree],
-        "seeds": [None] * count,
-        "seed_depths": [0] * count,
-        "mined_status": [False] * count,
-        "rewards": [0.0] * count,
-        "refunds": [0.0] * count,
-        "is_closed": False,
-        "bets": {"YES": [], "NO": []},
-        "originator_pub": pub,
-        "originator_sig": signature,
-        "miners": [None] * count,
-    }
-
-    # Register event metadata for later microblock submissions
-    evt_id = header["statement_id"]
-    event_metadata[evt_id] = {
-        "block_count": count,
-        "microblock_size": microblock_size,
-    }
-
-    return event
-
-
-def save_event(event: Dict[str, Any], directory: str) -> str:
-    """Persist ``event`` to ``directory`` and return the file path."""
-
-    Path(directory).mkdir(parents=True, exist_ok=True)
-    evt_id = event.get("header", {}).get("statement_id")
-    if not evt_id:
-        raise ValueError("missing statement_id")
-
-    data = event.copy()
-    data["microblocks"] = [b.hex() for b in event.get("microblocks", [])]
-    if "seeds" in data:
-        data["seeds"] = [s.hex() if isinstance(s, (bytes, bytearray)) else s for s in data["seeds"]]
-
-    path = Path(directory) / f"{evt_id}.json"
-    with open(path, "w", encoding="utf-8") as fh:
-        json.dump(data, fh, indent=2)
-    return str(path)
-
-
-def load_event(path: str) -> Dict[str, Any]:
-    """Load and decode an event from ``path``."""
-
-    with open(path, "r", encoding="utf-8") as fh:
-        data = json.load(fh)
-
-    header = data.get("header", {})
-    parent = header.get("parent_id")
-    if parent and parent != GENESIS_HASH:
-        raise ValueError("invalid parent_id")
-
-    data["microblocks"] = [bytes.fromhex(b) for b in data.get("microblocks", [])]
-    seeds = []
-    for entry in data.get("seeds", []):
-        if entry is None:
-            seeds.append(None)
-        elif isinstance(entry, str):
-            seeds.append(bytes.fromhex(entry))
-        else:
-            seeds.append(entry)
-    data["seeds"] = seeds
-    return data
-
-
-def mark_mined(event: Dict[str, Any], index: int) -> None:
-    """Mark microblock ``index`` as mined and close event if complete."""
-
-    status = event.setdefault("mined_status", [False] * event["header"]["block_count"])
-    status[index] = True
-    if all(status):
-        event["is_closed"] = True
-
-
-def accept_mined_seed(
-    event: Dict[str, Any],
-    index: int,
-    encoded: bytes | List[int] | List[bytes],
-    *,
-    miner: str | None = None,
-    chain_file: str = "blockchain.jsonl",
-) -> float:
-    """Store ``encoded`` seed for ``index`` and finalize if complete."""
-
-    if isinstance(encoded, list) and encoded and isinstance(encoded[0], int):
-        encoded_bytes = bytes(encoded)
-    elif isinstance(encoded, list):
-        encoded_bytes = b"".join(bytes(e) for e in encoded)
-    else:
-        encoded_bytes = bytes(encoded)
-
-    block = event.get("microblocks", [])[index]
-    if not nested_miner.verify_nested_seed(encoded_bytes, block):
-        return 0.0
-
-    seeds = event.setdefault("seeds", [None] * event["header"]["block_count"])
-    rewards = event.setdefault("rewards", [0.0] * event["header"]["block_count"])
-    miners = event.setdefault("miners", [None] * event["header"]["block_count"])
-    seeds[index] = encoded_bytes
-    miners[index] = miner
-    rewards[index] = compute_reward(encoded_bytes, event["header"].get("microblock_size", DEFAULT_MICROBLOCK_SIZE))
-    mark_mined(event, index)
-
-    if event.get("is_closed") and all(event.get("mined_status", [])) and not event.get("finalized"):
-        finalize_event(event, node_id=miner, chain_file=chain_file)
-
-    return 0.0
-
-
-def verify_event_signature(event: Dict[str, Any]) -> bool:
-    """Return ``True`` if the event originator signature is valid."""
-
-    statement = event.get("statement", "")
-    pub = event.get("originator_pub")
-    sig = event.get("originator_sig")
-    if not statement or not pub or not sig:
-        return False
-    return verify_signature(statement.encode("utf-8"), sig, pub)
-
-
-def verify_seed_chain(encoded: bytes, block: bytes) -> bool:
-    """Wrapper around :func:`nested_miner.verify_nested_seed`."""
-
-    return nested_miner.verify_nested_seed(encoded, block)
-
-
-def verify_statement(event: Dict[str, Any]) -> bool:
-    """Return ``True`` if all seeds regenerate their microblocks."""
-
-    blocks = event.get("microblocks", [])
-    seeds = event.get("seeds", [])
-    for block, seed in zip(blocks, seeds):
-        if seed is None:
-            return False
-        if not nested_miner.verify_nested_seed(seed, block):
-            return False
-    return True
-
-
-def submit_microblock(event_id: str, index: int, seed: bytes, miner: str) -> None:
-    """Submit a mined microblock seed for ``event_id`` at ``index``."""
-
-    meta = event_metadata.get(event_id)
-    if not meta:
-        raise KeyError(f"Unknown event {event_id}")
-
-    size = meta.get("microblock_size", DEFAULT_MICROBLOCK_SIZE)
-    block = G(seed, size)
-
-    pending_microblocks.setdefault(event_id, {})[index] = block
-    pending_seeds.setdefault(event_id, {})[index] = seed
-    pending_miners.setdefault(event_id, {})[index] = miner
-
-    if len(pending_microblocks[event_id]) == meta.get("block_count", 0):
-        try:
-            finalize_event(event_id)
-        except Exception as exc:  # pragma: no cover - logging
-            print(f"Failed to finalize {event_id}: {exc}")
-
-# ... all other functions from your provided code continue unmodified ...
-
-
-def compute_reward(seed: bytes | Dict[str, Any], block_size: int | None = None) -> float:
-    """Return HLX reward based on bytes saved.
-
-    A short helper is provided here so the test suite can run without the
-    original implementation. If ``seed`` is a mapping, the microblock size is
-    taken from ``seed['header']['microblock_size']`` and the rewards for all
-    stored seeds are summed.  When ``seed`` is ``bytes`` ``block_size`` must be
-    provided and the reward equals ``max(0, block_size - len(seed))``.
-    """
-
-    if isinstance(seed, bytes):
-        if block_size is None:
-            raise TypeError("block_size required when seed is bytes")
-        return float(max(0, block_size - len(seed)))
-
-    header = seed.get("header", {})
-    micro_size = int(header.get("microblock_size", DEFAULT_MICROBLOCK_SIZE))
-    total = 0.0
-    for entry in seed.get("seeds", []):
-        if not isinstance(entry, (bytes, bytearray, list)):
-            continue
-        # encoded seed may be stored as list of ints
-        if isinstance(entry, list):
-            entry = bytes(entry)
-        if not entry:
-            continue
-        total += max(0, micro_size - len(entry))
-    return float(total)
-
-
-def _legacy_finalize_event(
-    event: Dict[str, Any],
-    *,
-    node_id: str | None = None,
-    chain_file: str = "blockchain.jsonl",
-    events_dir: str | None = None,
-    balances_file: str | None = None,
-    delta_bonus: bool = False,
-    _bc: Any = blockchain,
-) -> Dict[str, float]:
-    """Finalize ``event`` and append a block header to ``chain_file``.
-
-    This simplified implementation records ``delta_seconds`` between block
-    finalizations and notes whether the delta bonus was granted.  Information
-    about who received the bonus and when is stored in the block header so that
-    the next finalizer can validate the claim.  The actual enforcement of the
-    penalty is performed by :class:`helix.helix_node.HelixNode`.
-    """
-
-    global LAST_FINALIZED_HASH, LAST_FINALIZED_TIME, LAST_STATEMENT_HASH
-
-    if not event.get("is_closed"):
-        raise ValueError("event must be closed before finalization")
-
-    # Compute delta since the last finalized block
-    now = time.time()
-    delta_seconds = 0.0 if LAST_FINALIZED_TIME == 0.0 else now - LAST_FINALIZED_TIME
-    LAST_FINALIZED_TIME = now
-
-    # Determine previous block and bonus receiver
-    chain = _bc.load_chain(str(chain_file))
-    prev_block = chain[-1] if chain else None
-    bonus_receiver = prev_block.get("finalizer") if prev_block else None
-
-    # Reassemble statement and compute its hash
-    statement = reassemble_microblocks(event.get("microblocks", []))
-    statement_id = sha256(statement.encode("utf-8"))
-
-    # Build the new block header
-    header = {
-        "parent_id": LAST_FINALIZED_HASH,
-        "event_id": statement_id,
-        "previous_hash": LAST_STATEMENT_HASH,
-        "timestamp": datetime.utcfromtimestamp(now).isoformat(),
-        "finalizer": node_id,
-        "delta_seconds": delta_seconds,
-        "delta_bonus": 1 if delta_bonus else 0,
-        "delta_receiver": bonus_receiver if delta_bonus else None,
-        "delta_granted": now if delta_bonus else None,
-    }
-
-    block_id = sha256(json.dumps(header, sort_keys=True).encode("utf-8"))
-    header["block_id"] = block_id
-
-    # Persist block and update globals
-    _bc.append_block(header, path=str(chain_file))
-    LAST_FINALIZED_HASH = block_id
-    LAST_STATEMENT_HASH = statement_id
-
-    # Store metadata in the event
-    header_data = event.setdefault("header", {})
-    header_data["delta_seconds"] = delta_seconds
-    header_data["delta_bonus"] = bool(delta_bonus)
-    header_data["statement_id"] = statement_id
-    event["finalized"] = True
-    event["block_header"] = header
-    event["statement"] = statement
-
-    # Payouts and balances are intentionally simplified. The original project
-    # applied compression rewards and bet payouts which are out of scope here.
-    payouts: Dict[str, float] = {}
-    miner_reward = compute_reward(event)
-    if node_id:
-        payouts[node_id] = payouts.get(node_id, 0.0) + miner_reward
-
-    event["payouts"] = payouts
-    event["miner_reward"] = miner_reward
-
-    # Append summary entry for this finalized block
-    try:
-        with open(FINALIZED_EVENT_LOG, "a", encoding="utf-8") as fh:
-            json.dump(
-                {
-                    "block_id": block_id,
-                    "statement_id": statement_id,
-                    "miner_id": node_id,
-                    "delta_seconds": delta_seconds,
-                    "compression_reward": miner_reward,
-                },
-                fh,
-            )
-            fh.write("\n")
-    except Exception as exc:  # pragma: no cover - logging only
-        print(f"Failed to record finalized event log: {exc}")
-
-    # Persist event if requested
-    if events_dir:
-        path = Path(events_dir) / f"{header['event_id']}.json"
-        with open(path, "w", encoding="utf-8") as fh:
-            json.dump(event, fh, indent=2)
-
-    # Later blocks verify this delta claim and may penalize the grantor
-    # if the recorded value differs from the actual gap by more than 10s.
-
-    return payouts
-
-
-def _finalize_event_by_id(event_id: str) -> None:
-    """Finalize an event referenced by ``event_id`` using pending data."""
-
-    meta = event_metadata.get(event_id)
-    if not meta:
-        raise KeyError(f"Unknown event {event_id}")
-
-    block_count = meta.get("block_count", 0)
-    blocks = [pending_microblocks[event_id][i] for i in range(block_count)]
-    seeds = [pending_seeds[event_id][i] for i in range(block_count)]
-    miners = [pending_miners[event_id][i] for i in range(block_count)]
-
-    payload = b"".join(blocks).rstrip(FINAL_BLOCK_PADDING_BYTE)
-    statement = payload.decode("utf-8")
-    statement_id = sha256(statement.encode("utf-8"))
-
-    global LAST_STATEMENT_HASH, LAST_FINALIZED_TIME
-    now = time.time()
-    previous_hash = LAST_STATEMENT_HASH
-    delta_seconds = 0.0 if LAST_FINALIZED_TIME == 0.0 else now - LAST_FINALIZED_TIME
-    LAST_FINALIZED_TIME = now
-    LAST_STATEMENT_HASH = statement_id
-
-    finalize_statement(
-        statement_id,
-        statement,
-        previous_hash,
-        delta_seconds,
-        seeds,
-        miners,
-    )
-
-    try:
-        with open(FINALIZED_FILE, "a", encoding="utf-8") as fh:
-            json.dump(
-                {
-                    "statement_id": statement_id,
-                    "statement": statement,
-                    "previous_hash": previous_hash,
-                    "delta_seconds": delta_seconds,
-                    "seeds": [s.hex() for s in seeds],
-                    "miners": miners,
-                    "timestamp": now,
-                },
-                fh,
-            )
-            fh.write("\n")
-    except Exception as exc:  # pragma: no cover - logging only
-        print(f"Failed to record finalized statement: {exc}")
-
-    pending_microblocks.pop(event_id, None)
-    pending_seeds.pop(event_id, None)
-    pending_miners.pop(event_id, None)
-    event_metadata.pop(event_id, None)
-
-
-def finalize_event(
-    event: Any,
-    *,
-    node_id: str | None = None,
-    chain_file: str = "blockchain.jsonl",
-    events_dir: str | None = None,
-    balances_file: str | None = None,
-    delta_bonus: bool = False,
-    _bc: Any = blockchain,
-) -> Dict[str, float] | None:
-    """Finalize ``event`` which may be an event dict or an event id."""
-
-    if isinstance(event, dict):
-        return _legacy_finalize_event(
-            event,
-            node_id=node_id,
-            chain_file=chain_file,
-            events_dir=events_dir,
-            balances_file=balances_file,
-            delta_bonus=delta_bonus,
-            _bc=_bc,
-        )
-
-    _finalize_event_by_id(str(event))
-    return None
-
-
-def replay_and_remine(statement_id: str) -> None:
-    """Re-mine microblocks for ``statement_id`` from their output.
-
-    Loads ``data/events/<id>.json`` and attempts to compress each microblock
-    again using :func:`exhaustive_miner.exhaustive_mine`.  The number of blocks
-    that yield a smaller encoded seed is logged.  This is a scaffold and does
-    not persist any new seeds.
-    """
-
-    path = Path("data/events") / f"{statement_id}.json"
-    if not path.exists():
-        raise FileNotFoundError(str(path))
-
-    event = load_event(str(path))
-
-    blocks = event.get("microblocks", [])
-    seeds = event.get("seeds", [None] * len(blocks))
-
-    def _seed_len(seed: Any) -> int:
-        if seed is None:
-            return math.inf
-        if isinstance(seed, bytes):
-            return len(seed)
-        if isinstance(seed, str):
-            return len(bytes.fromhex(seed))
-        if isinstance(seed, list):
-            if seed and isinstance(seed[0], int):
-                return len(bytes(seed))
-            total = 0
-            for part in seed:
-                if isinstance(part, str):
-                    total += len(bytes.fromhex(part))
-                elif isinstance(part, list) and part and isinstance(part[0], int):
-                    total += len(bytes(part))
-                else:
-                    total += len(part)
-            return total
-        return len(seed)
-
-    improved = 0
-    for idx, block in enumerate(blocks):
-        chain = exhaustive_miner.exhaustive_mine(block, max_depth=5)
-        if chain is None:
-            continue
-        encoded = bytes([len(chain), len(chain[0])]) + b"".join(chain)
-        cur_len = _seed_len(seeds[idx])
-        if len(encoded) < cur_len:
-            improved += 1
-        logging.debug(
-            "microblock %d old_len=%s new_len=%d",
-            idx,
-            "inf" if cur_len == math.inf else int(cur_len),
-            len(encoded),
-        )
-
-    logging.info(
-        "%d/%d microblocks can be recompressed further",
-        improved,
-        len(blocks),
-    )
-
-
-<<<<<<< HEAD
 def list_events(directory: str = "data") -> List[Dict[str, Any]]:
     """Return a summary of all events stored in ``directory``."""
 
@@ -591,7 +26,8 @@
         )
 
     return summaries
-=======
+
+
 def submit_statement(
     statement: str,
     wallet_id: str,
@@ -617,6 +53,4 @@
 
     event = create_event(statement, private_key=priv)
     save_event(event, events_dir)
-    return event["header"]["statement_id"]
-
->>>>>>> d0624bbb
+    return event["header"]["statement_id"]