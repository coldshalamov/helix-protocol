import base64
import hashlib
import json
import math
from pathlib import Path
from typing import Any, Dict, List, Optional, Set, Tuple

from datetime import datetime
from nacl import signing

from .config import GENESIS_HASH
from .signature_utils import verify_signature, sign_data, generate_keypair
from .merkle_utils import build_merkle_tree
from . import nested_miner, betting_interface
from .betting_interface import get_bets_for_event
from .ledger import apply_mining_results
from .statement_registry import finalize_statement
from .minihelix import G
from .vote_header import encode_vote_header

DEFAULT_MICROBLOCK_SIZE = 8
FINAL_BLOCK_PADDING_BYTE = b"\x00"

def sha256(data: bytes) -> str:
    """Return hexadecimal SHA-256 digest of ``data``."""
    return hashlib.sha256(data).hexdigest()

def nesting_penalty(depth: int) -> int:
    return depth * 5

def reward_for_depth(depth: int) -> float:
    return max(1.0 - 0.1 * depth, 0.1)

def calculate_reward(seed: bytes, depth: int, microblock_size: int) -> float:
    if len(seed) > microblock_size:
        raise ValueError("Seed too large")
    return reward_for_depth(depth)


def compute_reward(obj: Any, microblock_size: int | None = None) -> float:
    """Compute HLX reward.

    ``obj`` may be a mined seed or a finalized event. When ``obj`` is a
    ``bytes`` instance, ``microblock_size`` must be provided and the reward
    represents the number of bytes saved. When ``obj`` is an event
    dictionary, the total reward for the event is returned after deducting
    any gas fee present in the header. The computed reward is also stored on
    the event under ``"miner_reward"``.
    """

    if isinstance(obj, (bytes, bytearray)):
        if microblock_size is None:
            raise TypeError("microblock_size required for seed reward")
        if len(obj) > microblock_size:
            return 0.0
        return float(max(0, microblock_size - len(obj)))

    if not isinstance(obj, dict):
        raise TypeError("unsupported reward target")

    event: Dict[str, Any] = obj
    hdr = event.get("header", {})
    micro_size = hdr.get("microblock_size", DEFAULT_MICROBLOCK_SIZE)
    seeds = event.get("seeds", [])

    saved = 0
    total_seed_len = 0
    for seed in seeds:
        if seed is None:
            continue
        if isinstance(seed, (bytes, bytearray)):
            if len(seed) < 2:
                continue
            seed_len = seed[1]
        else:
            seed_len = len(seed[0]) if seed else 0
        saved += max(0, micro_size - seed_len)
        total_seed_len += seed_len

    block_count = hdr.get("block_count", len(seeds))
    ratio = (
        (block_count * micro_size / total_seed_len)
        if total_seed_len
        else 0.0
    )

    reward = float(saved)

    gas_fee = float(hdr.get("gas_fee", 0))
    reward = max(reward - gas_fee, 0.0)
    event["miner_reward"] = reward
    event["compression_ratio"] = ratio
    return reward

def pad_block(data: bytes, size: int) -> bytes:
    if len(data) < size:
        return data + FINAL_BLOCK_PADDING_BYTE * (size - len(data))
    return data

def split_into_microblocks(
    statement: str, microblock_size: int = DEFAULT_MICROBLOCK_SIZE
) -> Tuple[List[bytes], int, int]:
    encoded = statement.encode("utf-8")
    total_len = len(encoded)
    block_count = math.ceil(total_len / microblock_size)
    blocks = [
        pad_block(encoded[i : i + microblock_size], microblock_size)
        for i in range(0, total_len, microblock_size)
    ]
    return blocks, block_count, total_len

def reassemble_microblocks(blocks: List[bytes]) -> str:
    payload = b"".join(blocks).rstrip(FINAL_BLOCK_PADDING_BYTE)
    return payload.decode("utf-8", errors="replace")


def verify_seed_chain(seed_chain: List[bytes] | bytes, block: bytes) -> bool:
    """Return ``True`` if ``seed_chain`` regenerates ``block``.

    The chain may be provided either as a list of seed bytes or in the
    encoded byte form returned by :func:`nested_miner.find_nested_seed`.
    The seeds are unpacked using the same logic as in
    :func:`helix.nested_miner.verify_nested_seed` before verifying the
    block regeneration step by step.
    """

    N = len(block)
    if isinstance(seed_chain, (bytes, bytearray)):
        chain = nested_miner._decode_chain(seed_chain, N)
    else:
        chain = seed_chain

    if not chain or not (0 < len(chain[0]) <= N):
        return False

    current = chain[0]
    for step in chain[1:]:
        current = G(current, N)
        if current != step:
            return False
    current = G(current, N)
    return current == block


def verify_statement(event: Dict[str, Any]) -> bool:
    """Return ``True`` if the event's mined data is internally consistent."""

    blocks = event.get("microblocks", [])
    seeds = event.get("seeds", [])

    if len(blocks) != len(seeds) or any(s is None for s in seeds):
        return False

    for block, chain in zip(blocks, seeds):
        if not verify_seed_chain(chain, block):
            return False

    root, _tree = build_merkle_tree(blocks)
    hdr_root = event.get("header", {}).get("merkle_root")
    if isinstance(hdr_root, str):
        hdr_root = bytes.fromhex(hdr_root)
    if hdr_root != root:
        return False

    return True

def create_event(
    statement: str,
    microblock_size: int = DEFAULT_MICROBLOCK_SIZE,
    *,
    parent_id: str = GENESIS_HASH,
    private_key: Optional[str] = None,
    registry: Optional["StatementRegistry"] = None,
) -> Dict[str, Any]:
    microblocks, block_count, total_len = split_into_microblocks(
        statement, microblock_size
    )
    merkle_root, merkle_tree = build_merkle_tree(microblocks)
    statement_id = sha256(statement.encode("utf-8"))
    if registry is not None:
        if registry.has_id(statement_id):
            print(f"Duplicate statement_id {statement_id} already finalized; skipping")
            raise ValueError("Duplicate statement")
        registry.check_and_add(statement)

    header = {
        "statement_id": statement_id,
        "original_length": total_len,
        "microblock_size": microblock_size,
        "block_count": block_count,
        "parent_id": parent_id,
        "merkle_root": merkle_root,
    }

    if private_key is None:
        originator_pub, private_key = generate_keypair()

    key_bytes = base64.b64decode(private_key)
    signing_key = signing.SigningKey(key_bytes)
    originator_pub = base64.b64encode(signing_key.verify_key.encode()).decode("ascii")
    originator_sig = sign_data(statement.encode("utf-8"), private_key)

    if not verify_signature(statement.encode("utf-8"), originator_sig, originator_pub):
        raise ValueError("Invalid originator signature")

    event = {
        "header": header,
        "statement": statement,
        "microblocks": microblocks,
        "merkle_tree": merkle_tree,
        "mined_status": [False] * block_count,
        "seeds": [None] * block_count,
        "seed_depths": [0] * block_count,
        "penalties": [0] * block_count,
        "rewards": [0.0] * block_count,
        "refunds": [0.0] * block_count,
        "is_closed": False,
        "bets": {"YES": [], "NO": []},
        "originator_pub": originator_pub,
        "originator_sig": originator_sig,
    }
    return event

def mark_mined(event: Dict[str, Any], index: int) -> None:
    event["mined_status"][index] = True
    if all(event["mined_status"]):
        event["is_closed"] = True
        print(f"Event {event['header']['statement_id']} is now closed.")


def mint_uncompressed_seeds(event: Dict[str, Any]) -> None:
    """Mark all microblocks as mined using the blocks themselves as seeds."""
    microblocks = event.get("microblocks", [])
    for idx, block in enumerate(microblocks):
        event["seeds"][idx] = block
        event["seed_depths"][idx] = 1
        mark_mined(event, idx)

def finalize_event(
    event: Dict[str, Any], *, node_id: Optional[str] = None, chain_file: str = "blockchain.jsonl",
    balances_file: Optional[str] = None, _bc: Any | None = None
) -> Dict[str, float]:
    """Resolve bets, calculate rewards and append a finalized block.

    Parameters
    ----------
    event:
        Event dictionary with mining information.
    node_id:
        Identifier (usually public key) of the miner finalizing the event.
    chain_file:
        Location of the blockchain file. Defaults to ``blockchain.jsonl``.
    balances_file:
        Optional path to a balances ledger updated with payouts.
    _bc:
        Optional blockchain module override used for testing.
    """
    if not event.get("is_closed"):
        raise ValueError("event is not fully mined")

    finalize_statement(event)

    valid_yes, valid_no = get_bets_for_event(event)

    event["bets"]["YES"] = valid_yes
    event["bets"]["NO"] = valid_no

    yes_total = sum(b.get("amount", 0) for b in valid_yes)
    no_total = sum(b.get("amount", 0) for b in valid_no)

    if yes_total == no_total:
        coin = int(hashlib.sha256(event["header"]["statement_id"].encode()).hexdigest(), 16) % 2
        winning_side = "YES" if coin else "NO"
    else:
        winning_side = "YES" if yes_total > no_total else "NO"

    aligned = valid_yes if winning_side == "YES" else valid_no
    aligned_total = yes_total if winning_side == "YES" else no_total

    pot = yes_total + no_total + float(event.get("unaligned_funds", 0.0))
    payouts: Dict[str, float] = {}

    if aligned_total == 0:
        # refund all bets if nobody bet on winning side
        for bet in valid_yes + valid_no:
            pub = bet.get("pubkey")
            amt = bet.get("amount", 0)
            if pub:
                payouts[pub] = payouts.get(pub, 0.0) + amt
        pot = 0.0
    else:
        for bet in aligned:
            pub = bet.get("pubkey")
            amt = bet.get("amount", 0)
            if pub:
                share = pot * (amt / aligned_total)
                payouts[pub] = payouts.get(pub, 0.0) + share

    # Reward the miner based on compression statistics
    miner_reward = compute_reward(event)
    if node_id:
        payouts[node_id] = payouts.get(node_id, 0.0) + miner_reward


    event["payouts"] = payouts
    event["payout_summary"] = {
        "winning_side": winning_side,
        "yes_total": yes_total,
        "no_total": no_total,
        "total_stake": yes_total + no_total,
        "payouts": payouts,
    }

    hdr_serializable = {
        k: (v.hex() if isinstance(v, (bytes, bytearray)) else v)
        for k, v in event["header"].items()
    }

    evt_id = hdr_serializable.get("statement_id")

    # Determine parent block from existing chain if available
    parent_id = GENESIS_HASH
    try:
        import blockchain as _bc
    except Exception:  # pragma: no cover - fallback when module missing
        _bc = None

    if _bc is not None:
        if hasattr(_bc, "get_chain_tip"):
            try:
                parent_id = _bc.get_chain_tip(chain_file)
            except Exception:
                parent_id = GENESIS_HASH
        else:
            try:
                chain = _bc.load_chain(chain_file)
                if chain:
                    last = chain[-1]
                    parent_id = last.get("block_id", last.get("id", GENESIS_HASH))
            except Exception:
                parent_id = GENESIS_HASH

    block_content = {
        "parent_id": parent_id,
        "event_ids": [evt_id],
        "timestamp": datetime.utcnow().isoformat(),
        "miner": node_id,
    }
    block_id = sha256(json.dumps(block_content, sort_keys=True).encode("utf-8"))
    block_content["block_id"] = block_id

    if _bc is not None and hasattr(_bc, "append_block"):
        _bc.append_block(block_content, chain_file)
    else:
        # Fallback JSONL writer
        line = json.dumps(block_content, separators=(",", ":"))
        path = Path(chain_file)
        with open(path, "a", encoding="utf-8") as fh:
            fh.write(line + "\n")

    if balances_file is not None:
        from . import ledger

        balances = ledger.load_balances(balances_file)
        ledger.apply_mining_results(event, balances)
        for acct, amount in payouts.items():
            balances[acct] = balances.get(acct, 0.0) + amount
        ledger.save_balances(balances, balances_file)

        if node_id:
            miner_reward_amt = payouts.get(node_id, 0.0)
            ledger.update_total_supply(miner_reward_amt)

    return payouts

def accept_mined_seed(
    event: Dict[str, Any],
    index: int,
    seed_chain: List[bytes] | bytes,
    *,
    miner: Optional[str] = None,
) -> float:
    block = event["microblocks"][index]
    if isinstance(seed_chain, (bytes, bytearray)):
        depth = seed_chain[0]
        seed_len = seed_chain[1]
        seed = seed_chain[2 : 2 + seed_len]
    else:
        seed = seed_chain[0]
        depth = len(seed_chain)

    assert nested_miner.verify_nested_seed(seed_chain, block), "invalid seed chain"

    penalty = nesting_penalty(depth)
    reward = reward_for_depth(depth)
    refund = 0.0

    if event["seeds"][index] is None:
        event["seeds"][index] = seed_chain
        event["seed_depths"][index] = depth
        event["penalties"][index] = penalty
        event["rewards"][index] = reward
        if "miners" in event:
            event["miners"][index] = miner
        if "refund_miners" in event:
            event["refund_miners"][index] = None
        mark_mined(event, index)
        return 0.0

    old_chain = event["seeds"][index]
    old_depth = event["seed_depths"][index]
    if isinstance(old_chain, (bytes, bytearray)):
        old_seed_len = old_chain[1]
        old_seed = old_chain[2 : 2 + old_seed_len]
    else:
        old_seed = old_chain[0]

    replace = False
    if len(seed) < len(old_seed):
        replace = True
    elif len(seed) == len(old_seed) and depth < old_depth:
        replace = True

    if replace:
        refund = event["rewards"][index] - reward
        event["seeds"][index] = seed_chain
        event["seed_depths"][index] = depth
        event["penalties"][index] = penalty
        event["rewards"][index] = reward
        if "miners" in event:
            old_miner = event["miners"][index]
            event["miners"][index] = miner
        else:
            old_miner = None
        if "refund_miners" in event:
            event["refund_miners"][index] = old_miner
        event["refunds"][index] += refund
        print(f"Replaced seed at index {index}: length {len(old_seed)} depth {old_depth} -> length {len(seed)} depth {depth}")

    return refund


def mint_uncompressed_seeds(event: Dict[str, Any]) -> Dict[str, Any]:
    """Mark each microblock as mined using its raw bytes as the seed."""

    blocks = event.get("microblocks", [])
    event.setdefault("mined", [False] * len(blocks))
    for i, block in enumerate(blocks):
        accept_mined_seed(event, i, [block])
        event["mined"][i] = True

    return event

def save_event(event: Dict[str, Any], directory: str) -> str:
    path = Path(directory)
    path.mkdir(parents=True, exist_ok=True)
    filename = path / f"{event['header']['statement_id']}.json"
    data = event.copy()
    data["microblocks"] = [b.hex() for b in event["microblocks"]]
    if "seeds" in data:
        data["seeds"] = [s.hex() if isinstance(s, bytes) else None for s in data["seeds"]]
    if "merkle_tree" in data:
        new_tree = []
        for level in data["merkle_tree"]:
            new_level = [h.hex() if isinstance(h, (bytes, bytearray)) else h for h in level]
            new_tree.append(new_level)
        data["merkle_tree"] = new_tree
    if isinstance(data.get("header", {}).get("merkle_root"), (bytes, bytearray)):
        data["header"]["merkle_root"] = data["header"]["merkle_root"].hex()
    with open(filename, "w", encoding="utf-8") as f:
        json.dump(data, f, indent=2)
    if "payout_summary" in event:
        payout_file = path / f"{event['header']['statement_id']}_payouts.json"
        with open(payout_file, "w", encoding="utf-8") as pf:
            json.dump(event["payout_summary"], pf, indent=2)
    return str(filename)

def verify_originator_signature(event: Dict[str, Any]) -> bool:
    header = event.get("header", {})
    signature = header.get("originator_sig")
    pubkey = header.get("originator_pub")
    if signature is None or pubkey is None:
        return False
    payload = {k: v for k, v in header.items() if k not in {"originator_sig", "originator_pub"}}
    header_hash = sha256(repr(payload).encode("utf-8")).encode("utf-8")
    if not verify_signature(header_hash, signature, pubkey):
        raise ValueError("Invalid originator signature")
    return True

def verify_event_signature(event: Dict[str, Any]) -> bool:
    signature = event.get("originator_sig")
    pubkey = event.get("originator_pub")
    statement = event.get("statement")
    if signature is None or pubkey is None or statement is None:
        return False
    if not verify_signature(statement.encode("utf-8"), signature, pubkey):
        raise ValueError("Invalid event signature")
    return True

def validate_parent(event: Dict[str, Any], *, ancestors: Optional[Set[str]] = None) -> None:
    if ancestors is None:
        ancestors = {GENESIS_HASH}
    parent_id = event.get("header", {}).get("parent_id")
    if parent_id not in ancestors:
        raise ValueError("invalid parent_id")

def load_event(path: str) -> Dict[str, Any]:
    with open(path, "r", encoding="utf-8") as f:
        data = json.load(f)
    data["microblocks"] = [bytes.fromhex(b) for b in data.get("microblocks", [])]
    if "seeds" in data:
        data["seeds"] = [bytes.fromhex(s) if isinstance(s, str) and s else None for s in data["seeds"]]
    if "merkle_tree" not in data and data.get("microblocks"):
        root, tree = build_merkle_tree(data["microblocks"])
        data["merkle_tree"] = tree
        if "header" in data:
            data["header"].setdefault("merkle_root", root)
    block_count = len(data.get("microblocks", []))
    data.setdefault("seed_depths", [0] * block_count)
    data.setdefault("penalties", [0] * block_count)
    data.setdefault("rewards", [0.0] * block_count)
    data.setdefault("refunds", [0.0] * block_count)
    validate_parent(data)
    return data


def load_payout_summary(path: str) -> Dict[str, Any]:
    """Return payout metadata stored at ``path``."""
    with open(path, "r", encoding="utf-8") as f:
        return json.load(f)


def append_block(block_header: Dict[str, Any], chain_file: str = "blocks.json") -> None:
    """Append ``block_header`` to the blockchain file."""
    path = Path(chain_file)
    chain: List[Dict[str, Any]] = []
    if path.exists():
        with open(path, "r", encoding="utf-8") as f:
            try:
                chain = json.load(f)
            except Exception:
                chain = []
    chain.append(block_header)
    with open(path, "w", encoding="utf-8") as f:
        json.dump(chain, f, indent=2)


<<<<<<< HEAD
def resolve_payouts(
    event_id: str,
    winning_side: str,
    *,
    events_dir: str = "data/events",
    balances_file: str = "data/balances.json",
    supply_file: str = "supply.json",
) -> Dict[str, float]:
    """Distribute betting payouts for ``event_id`` according to ``winning_side``.

    Parameters
    ----------
    event_id:
        Identifier of the finalized event stored under ``events_dir``.
    winning_side:
        The outcome of the event, either ``"YES"`` or ``"NO"``.

    Returns
    -------
    dict
        Mapping of public keys to payout amounts applied to the ledger.
    """

    if winning_side not in {"YES", "NO"}:
        raise ValueError("winning_side must be 'YES' or 'NO'")

    evt_path = Path(events_dir) / f"{event_id}.json"
    if not evt_path.exists():
        raise FileNotFoundError(evt_path)

    event = load_event(str(evt_path))

    yes_bets, no_bets = get_bets_for_event(event)

    yes_total = sum(b.get("amount", 0) for b in yes_bets)
    no_total = sum(b.get("amount", 0) for b in no_bets)
    unaligned_total = float(event.get("unaligned_funds", 0.0))

    winning_bets = yes_bets if winning_side == "YES" else no_bets
    winning_total = yes_total if winning_side == "YES" else no_total
    losing_total = no_total if winning_side == "YES" else yes_total

    payouts: Dict[str, float] = {}

    if winning_total:
        pot_share = losing_total + unaligned_total
        for bet in winning_bets:
            pub = bet.get("pubkey")
            amt = bet.get("amount", 0)
            if not pub:
                continue
            bonus = (amt / winning_total) * pot_share if pot_share else 0.0
            payouts[pub] = payouts.get(pub, 0.0) + amt + bonus

    # Update ledger balances
    from . import ledger

    balances = ledger.load_balances(balances_file)

    # Apply any mining results recorded on the event
    apply_mining_results(event, balances)

    for acct, amount in payouts.items():
        balances[acct] = balances.get(acct, 0.0) + float(amount)

    ledger.save_balances(balances, balances_file)

    burn_amount = losing_total + unaligned_total
    if burn_amount:
        ledger.update_total_supply(-float(burn_amount), path=supply_file)

    event["resolved_payouts"] = payouts
    event["resolution"] = winning_side
    save_event(event, events_dir)
=======
def finalize_event_by_id(
    event_id: str,
    *,
    events_dir: str = "events",
    seed_chain_file: str = "seedchain.bin",
    node_id: Optional[str] = None,
    chain_file: str = "blockchain.jsonl",
    balances_file: Optional[str] = None,
) -> Dict[str, float]:
    """Finalize ``event_id`` and append its seeds to ``seed_chain_file``.

    The event is loaded from ``events_dir`` and finalized using
    :func:`finalize_event`. The total YES and NO stakes are encoded using
    :func:`encode_vote_header` and written along with all seed chains to the
    binary seed chain file.
    """

    path = Path(events_dir) / f"{event_id}.json"
    event = load_event(str(path))

    payouts = finalize_event(
        event,
        node_id=node_id,
        chain_file=chain_file,
        balances_file=balances_file,
    )

    seeds: List[bytes] = []
    for chain in event.get("seeds", []):
        if chain is None:
            raise ValueError("missing seed for finalized event")
        if isinstance(chain, (bytes, bytearray)):
            encoded = bytes(chain)
        else:
            encoded = nested_miner.encode_chain(chain)
        seeds.append(encoded)

    batch = b"".join(seeds)

    yes_votes = sum(b.get("stake", 0.0) for b in event.get("bets", {}).get("YES", []))
    no_votes = sum(b.get("stake", 0.0) for b in event.get("bets", {}).get("NO", []))
    header = bytes.fromhex(event_id) + encode_vote_header(float(yes_votes), float(no_votes))

    with open(seed_chain_file, "ab") as fh:
        fh.write(header + batch)
>>>>>>> fa825048

    return payouts<|MERGE_RESOLUTION|>--- conflicted
+++ resolved
@@ -1,551 +1,3 @@
-import base64
-import hashlib
-import json
-import math
-from pathlib import Path
-from typing import Any, Dict, List, Optional, Set, Tuple
-
-from datetime import datetime
-from nacl import signing
-
-from .config import GENESIS_HASH
-from .signature_utils import verify_signature, sign_data, generate_keypair
-from .merkle_utils import build_merkle_tree
-from . import nested_miner, betting_interface
-from .betting_interface import get_bets_for_event
-from .ledger import apply_mining_results
-from .statement_registry import finalize_statement
-from .minihelix import G
-from .vote_header import encode_vote_header
-
-DEFAULT_MICROBLOCK_SIZE = 8
-FINAL_BLOCK_PADDING_BYTE = b"\x00"
-
-def sha256(data: bytes) -> str:
-    """Return hexadecimal SHA-256 digest of ``data``."""
-    return hashlib.sha256(data).hexdigest()
-
-def nesting_penalty(depth: int) -> int:
-    return depth * 5
-
-def reward_for_depth(depth: int) -> float:
-    return max(1.0 - 0.1 * depth, 0.1)
-
-def calculate_reward(seed: bytes, depth: int, microblock_size: int) -> float:
-    if len(seed) > microblock_size:
-        raise ValueError("Seed too large")
-    return reward_for_depth(depth)
-
-
-def compute_reward(obj: Any, microblock_size: int | None = None) -> float:
-    """Compute HLX reward.
-
-    ``obj`` may be a mined seed or a finalized event. When ``obj`` is a
-    ``bytes`` instance, ``microblock_size`` must be provided and the reward
-    represents the number of bytes saved. When ``obj`` is an event
-    dictionary, the total reward for the event is returned after deducting
-    any gas fee present in the header. The computed reward is also stored on
-    the event under ``"miner_reward"``.
-    """
-
-    if isinstance(obj, (bytes, bytearray)):
-        if microblock_size is None:
-            raise TypeError("microblock_size required for seed reward")
-        if len(obj) > microblock_size:
-            return 0.0
-        return float(max(0, microblock_size - len(obj)))
-
-    if not isinstance(obj, dict):
-        raise TypeError("unsupported reward target")
-
-    event: Dict[str, Any] = obj
-    hdr = event.get("header", {})
-    micro_size = hdr.get("microblock_size", DEFAULT_MICROBLOCK_SIZE)
-    seeds = event.get("seeds", [])
-
-    saved = 0
-    total_seed_len = 0
-    for seed in seeds:
-        if seed is None:
-            continue
-        if isinstance(seed, (bytes, bytearray)):
-            if len(seed) < 2:
-                continue
-            seed_len = seed[1]
-        else:
-            seed_len = len(seed[0]) if seed else 0
-        saved += max(0, micro_size - seed_len)
-        total_seed_len += seed_len
-
-    block_count = hdr.get("block_count", len(seeds))
-    ratio = (
-        (block_count * micro_size / total_seed_len)
-        if total_seed_len
-        else 0.0
-    )
-
-    reward = float(saved)
-
-    gas_fee = float(hdr.get("gas_fee", 0))
-    reward = max(reward - gas_fee, 0.0)
-    event["miner_reward"] = reward
-    event["compression_ratio"] = ratio
-    return reward
-
-def pad_block(data: bytes, size: int) -> bytes:
-    if len(data) < size:
-        return data + FINAL_BLOCK_PADDING_BYTE * (size - len(data))
-    return data
-
-def split_into_microblocks(
-    statement: str, microblock_size: int = DEFAULT_MICROBLOCK_SIZE
-) -> Tuple[List[bytes], int, int]:
-    encoded = statement.encode("utf-8")
-    total_len = len(encoded)
-    block_count = math.ceil(total_len / microblock_size)
-    blocks = [
-        pad_block(encoded[i : i + microblock_size], microblock_size)
-        for i in range(0, total_len, microblock_size)
-    ]
-    return blocks, block_count, total_len
-
-def reassemble_microblocks(blocks: List[bytes]) -> str:
-    payload = b"".join(blocks).rstrip(FINAL_BLOCK_PADDING_BYTE)
-    return payload.decode("utf-8", errors="replace")
-
-
-def verify_seed_chain(seed_chain: List[bytes] | bytes, block: bytes) -> bool:
-    """Return ``True`` if ``seed_chain`` regenerates ``block``.
-
-    The chain may be provided either as a list of seed bytes or in the
-    encoded byte form returned by :func:`nested_miner.find_nested_seed`.
-    The seeds are unpacked using the same logic as in
-    :func:`helix.nested_miner.verify_nested_seed` before verifying the
-    block regeneration step by step.
-    """
-
-    N = len(block)
-    if isinstance(seed_chain, (bytes, bytearray)):
-        chain = nested_miner._decode_chain(seed_chain, N)
-    else:
-        chain = seed_chain
-
-    if not chain or not (0 < len(chain[0]) <= N):
-        return False
-
-    current = chain[0]
-    for step in chain[1:]:
-        current = G(current, N)
-        if current != step:
-            return False
-    current = G(current, N)
-    return current == block
-
-
-def verify_statement(event: Dict[str, Any]) -> bool:
-    """Return ``True`` if the event's mined data is internally consistent."""
-
-    blocks = event.get("microblocks", [])
-    seeds = event.get("seeds", [])
-
-    if len(blocks) != len(seeds) or any(s is None for s in seeds):
-        return False
-
-    for block, chain in zip(blocks, seeds):
-        if not verify_seed_chain(chain, block):
-            return False
-
-    root, _tree = build_merkle_tree(blocks)
-    hdr_root = event.get("header", {}).get("merkle_root")
-    if isinstance(hdr_root, str):
-        hdr_root = bytes.fromhex(hdr_root)
-    if hdr_root != root:
-        return False
-
-    return True
-
-def create_event(
-    statement: str,
-    microblock_size: int = DEFAULT_MICROBLOCK_SIZE,
-    *,
-    parent_id: str = GENESIS_HASH,
-    private_key: Optional[str] = None,
-    registry: Optional["StatementRegistry"] = None,
-) -> Dict[str, Any]:
-    microblocks, block_count, total_len = split_into_microblocks(
-        statement, microblock_size
-    )
-    merkle_root, merkle_tree = build_merkle_tree(microblocks)
-    statement_id = sha256(statement.encode("utf-8"))
-    if registry is not None:
-        if registry.has_id(statement_id):
-            print(f"Duplicate statement_id {statement_id} already finalized; skipping")
-            raise ValueError("Duplicate statement")
-        registry.check_and_add(statement)
-
-    header = {
-        "statement_id": statement_id,
-        "original_length": total_len,
-        "microblock_size": microblock_size,
-        "block_count": block_count,
-        "parent_id": parent_id,
-        "merkle_root": merkle_root,
-    }
-
-    if private_key is None:
-        originator_pub, private_key = generate_keypair()
-
-    key_bytes = base64.b64decode(private_key)
-    signing_key = signing.SigningKey(key_bytes)
-    originator_pub = base64.b64encode(signing_key.verify_key.encode()).decode("ascii")
-    originator_sig = sign_data(statement.encode("utf-8"), private_key)
-
-    if not verify_signature(statement.encode("utf-8"), originator_sig, originator_pub):
-        raise ValueError("Invalid originator signature")
-
-    event = {
-        "header": header,
-        "statement": statement,
-        "microblocks": microblocks,
-        "merkle_tree": merkle_tree,
-        "mined_status": [False] * block_count,
-        "seeds": [None] * block_count,
-        "seed_depths": [0] * block_count,
-        "penalties": [0] * block_count,
-        "rewards": [0.0] * block_count,
-        "refunds": [0.0] * block_count,
-        "is_closed": False,
-        "bets": {"YES": [], "NO": []},
-        "originator_pub": originator_pub,
-        "originator_sig": originator_sig,
-    }
-    return event
-
-def mark_mined(event: Dict[str, Any], index: int) -> None:
-    event["mined_status"][index] = True
-    if all(event["mined_status"]):
-        event["is_closed"] = True
-        print(f"Event {event['header']['statement_id']} is now closed.")
-
-
-def mint_uncompressed_seeds(event: Dict[str, Any]) -> None:
-    """Mark all microblocks as mined using the blocks themselves as seeds."""
-    microblocks = event.get("microblocks", [])
-    for idx, block in enumerate(microblocks):
-        event["seeds"][idx] = block
-        event["seed_depths"][idx] = 1
-        mark_mined(event, idx)
-
-def finalize_event(
-    event: Dict[str, Any], *, node_id: Optional[str] = None, chain_file: str = "blockchain.jsonl",
-    balances_file: Optional[str] = None, _bc: Any | None = None
-) -> Dict[str, float]:
-    """Resolve bets, calculate rewards and append a finalized block.
-
-    Parameters
-    ----------
-    event:
-        Event dictionary with mining information.
-    node_id:
-        Identifier (usually public key) of the miner finalizing the event.
-    chain_file:
-        Location of the blockchain file. Defaults to ``blockchain.jsonl``.
-    balances_file:
-        Optional path to a balances ledger updated with payouts.
-    _bc:
-        Optional blockchain module override used for testing.
-    """
-    if not event.get("is_closed"):
-        raise ValueError("event is not fully mined")
-
-    finalize_statement(event)
-
-    valid_yes, valid_no = get_bets_for_event(event)
-
-    event["bets"]["YES"] = valid_yes
-    event["bets"]["NO"] = valid_no
-
-    yes_total = sum(b.get("amount", 0) for b in valid_yes)
-    no_total = sum(b.get("amount", 0) for b in valid_no)
-
-    if yes_total == no_total:
-        coin = int(hashlib.sha256(event["header"]["statement_id"].encode()).hexdigest(), 16) % 2
-        winning_side = "YES" if coin else "NO"
-    else:
-        winning_side = "YES" if yes_total > no_total else "NO"
-
-    aligned = valid_yes if winning_side == "YES" else valid_no
-    aligned_total = yes_total if winning_side == "YES" else no_total
-
-    pot = yes_total + no_total + float(event.get("unaligned_funds", 0.0))
-    payouts: Dict[str, float] = {}
-
-    if aligned_total == 0:
-        # refund all bets if nobody bet on winning side
-        for bet in valid_yes + valid_no:
-            pub = bet.get("pubkey")
-            amt = bet.get("amount", 0)
-            if pub:
-                payouts[pub] = payouts.get(pub, 0.0) + amt
-        pot = 0.0
-    else:
-        for bet in aligned:
-            pub = bet.get("pubkey")
-            amt = bet.get("amount", 0)
-            if pub:
-                share = pot * (amt / aligned_total)
-                payouts[pub] = payouts.get(pub, 0.0) + share
-
-    # Reward the miner based on compression statistics
-    miner_reward = compute_reward(event)
-    if node_id:
-        payouts[node_id] = payouts.get(node_id, 0.0) + miner_reward
-
-
-    event["payouts"] = payouts
-    event["payout_summary"] = {
-        "winning_side": winning_side,
-        "yes_total": yes_total,
-        "no_total": no_total,
-        "total_stake": yes_total + no_total,
-        "payouts": payouts,
-    }
-
-    hdr_serializable = {
-        k: (v.hex() if isinstance(v, (bytes, bytearray)) else v)
-        for k, v in event["header"].items()
-    }
-
-    evt_id = hdr_serializable.get("statement_id")
-
-    # Determine parent block from existing chain if available
-    parent_id = GENESIS_HASH
-    try:
-        import blockchain as _bc
-    except Exception:  # pragma: no cover - fallback when module missing
-        _bc = None
-
-    if _bc is not None:
-        if hasattr(_bc, "get_chain_tip"):
-            try:
-                parent_id = _bc.get_chain_tip(chain_file)
-            except Exception:
-                parent_id = GENESIS_HASH
-        else:
-            try:
-                chain = _bc.load_chain(chain_file)
-                if chain:
-                    last = chain[-1]
-                    parent_id = last.get("block_id", last.get("id", GENESIS_HASH))
-            except Exception:
-                parent_id = GENESIS_HASH
-
-    block_content = {
-        "parent_id": parent_id,
-        "event_ids": [evt_id],
-        "timestamp": datetime.utcnow().isoformat(),
-        "miner": node_id,
-    }
-    block_id = sha256(json.dumps(block_content, sort_keys=True).encode("utf-8"))
-    block_content["block_id"] = block_id
-
-    if _bc is not None and hasattr(_bc, "append_block"):
-        _bc.append_block(block_content, chain_file)
-    else:
-        # Fallback JSONL writer
-        line = json.dumps(block_content, separators=(",", ":"))
-        path = Path(chain_file)
-        with open(path, "a", encoding="utf-8") as fh:
-            fh.write(line + "\n")
-
-    if balances_file is not None:
-        from . import ledger
-
-        balances = ledger.load_balances(balances_file)
-        ledger.apply_mining_results(event, balances)
-        for acct, amount in payouts.items():
-            balances[acct] = balances.get(acct, 0.0) + amount
-        ledger.save_balances(balances, balances_file)
-
-        if node_id:
-            miner_reward_amt = payouts.get(node_id, 0.0)
-            ledger.update_total_supply(miner_reward_amt)
-
-    return payouts
-
-def accept_mined_seed(
-    event: Dict[str, Any],
-    index: int,
-    seed_chain: List[bytes] | bytes,
-    *,
-    miner: Optional[str] = None,
-) -> float:
-    block = event["microblocks"][index]
-    if isinstance(seed_chain, (bytes, bytearray)):
-        depth = seed_chain[0]
-        seed_len = seed_chain[1]
-        seed = seed_chain[2 : 2 + seed_len]
-    else:
-        seed = seed_chain[0]
-        depth = len(seed_chain)
-
-    assert nested_miner.verify_nested_seed(seed_chain, block), "invalid seed chain"
-
-    penalty = nesting_penalty(depth)
-    reward = reward_for_depth(depth)
-    refund = 0.0
-
-    if event["seeds"][index] is None:
-        event["seeds"][index] = seed_chain
-        event["seed_depths"][index] = depth
-        event["penalties"][index] = penalty
-        event["rewards"][index] = reward
-        if "miners" in event:
-            event["miners"][index] = miner
-        if "refund_miners" in event:
-            event["refund_miners"][index] = None
-        mark_mined(event, index)
-        return 0.0
-
-    old_chain = event["seeds"][index]
-    old_depth = event["seed_depths"][index]
-    if isinstance(old_chain, (bytes, bytearray)):
-        old_seed_len = old_chain[1]
-        old_seed = old_chain[2 : 2 + old_seed_len]
-    else:
-        old_seed = old_chain[0]
-
-    replace = False
-    if len(seed) < len(old_seed):
-        replace = True
-    elif len(seed) == len(old_seed) and depth < old_depth:
-        replace = True
-
-    if replace:
-        refund = event["rewards"][index] - reward
-        event["seeds"][index] = seed_chain
-        event["seed_depths"][index] = depth
-        event["penalties"][index] = penalty
-        event["rewards"][index] = reward
-        if "miners" in event:
-            old_miner = event["miners"][index]
-            event["miners"][index] = miner
-        else:
-            old_miner = None
-        if "refund_miners" in event:
-            event["refund_miners"][index] = old_miner
-        event["refunds"][index] += refund
-        print(f"Replaced seed at index {index}: length {len(old_seed)} depth {old_depth} -> length {len(seed)} depth {depth}")
-
-    return refund
-
-
-def mint_uncompressed_seeds(event: Dict[str, Any]) -> Dict[str, Any]:
-    """Mark each microblock as mined using its raw bytes as the seed."""
-
-    blocks = event.get("microblocks", [])
-    event.setdefault("mined", [False] * len(blocks))
-    for i, block in enumerate(blocks):
-        accept_mined_seed(event, i, [block])
-        event["mined"][i] = True
-
-    return event
-
-def save_event(event: Dict[str, Any], directory: str) -> str:
-    path = Path(directory)
-    path.mkdir(parents=True, exist_ok=True)
-    filename = path / f"{event['header']['statement_id']}.json"
-    data = event.copy()
-    data["microblocks"] = [b.hex() for b in event["microblocks"]]
-    if "seeds" in data:
-        data["seeds"] = [s.hex() if isinstance(s, bytes) else None for s in data["seeds"]]
-    if "merkle_tree" in data:
-        new_tree = []
-        for level in data["merkle_tree"]:
-            new_level = [h.hex() if isinstance(h, (bytes, bytearray)) else h for h in level]
-            new_tree.append(new_level)
-        data["merkle_tree"] = new_tree
-    if isinstance(data.get("header", {}).get("merkle_root"), (bytes, bytearray)):
-        data["header"]["merkle_root"] = data["header"]["merkle_root"].hex()
-    with open(filename, "w", encoding="utf-8") as f:
-        json.dump(data, f, indent=2)
-    if "payout_summary" in event:
-        payout_file = path / f"{event['header']['statement_id']}_payouts.json"
-        with open(payout_file, "w", encoding="utf-8") as pf:
-            json.dump(event["payout_summary"], pf, indent=2)
-    return str(filename)
-
-def verify_originator_signature(event: Dict[str, Any]) -> bool:
-    header = event.get("header", {})
-    signature = header.get("originator_sig")
-    pubkey = header.get("originator_pub")
-    if signature is None or pubkey is None:
-        return False
-    payload = {k: v for k, v in header.items() if k not in {"originator_sig", "originator_pub"}}
-    header_hash = sha256(repr(payload).encode("utf-8")).encode("utf-8")
-    if not verify_signature(header_hash, signature, pubkey):
-        raise ValueError("Invalid originator signature")
-    return True
-
-def verify_event_signature(event: Dict[str, Any]) -> bool:
-    signature = event.get("originator_sig")
-    pubkey = event.get("originator_pub")
-    statement = event.get("statement")
-    if signature is None or pubkey is None or statement is None:
-        return False
-    if not verify_signature(statement.encode("utf-8"), signature, pubkey):
-        raise ValueError("Invalid event signature")
-    return True
-
-def validate_parent(event: Dict[str, Any], *, ancestors: Optional[Set[str]] = None) -> None:
-    if ancestors is None:
-        ancestors = {GENESIS_HASH}
-    parent_id = event.get("header", {}).get("parent_id")
-    if parent_id not in ancestors:
-        raise ValueError("invalid parent_id")
-
-def load_event(path: str) -> Dict[str, Any]:
-    with open(path, "r", encoding="utf-8") as f:
-        data = json.load(f)
-    data["microblocks"] = [bytes.fromhex(b) for b in data.get("microblocks", [])]
-    if "seeds" in data:
-        data["seeds"] = [bytes.fromhex(s) if isinstance(s, str) and s else None for s in data["seeds"]]
-    if "merkle_tree" not in data and data.get("microblocks"):
-        root, tree = build_merkle_tree(data["microblocks"])
-        data["merkle_tree"] = tree
-        if "header" in data:
-            data["header"].setdefault("merkle_root", root)
-    block_count = len(data.get("microblocks", []))
-    data.setdefault("seed_depths", [0] * block_count)
-    data.setdefault("penalties", [0] * block_count)
-    data.setdefault("rewards", [0.0] * block_count)
-    data.setdefault("refunds", [0.0] * block_count)
-    validate_parent(data)
-    return data
-
-
-def load_payout_summary(path: str) -> Dict[str, Any]:
-    """Return payout metadata stored at ``path``."""
-    with open(path, "r", encoding="utf-8") as f:
-        return json.load(f)
-
-
-def append_block(block_header: Dict[str, Any], chain_file: str = "blocks.json") -> None:
-    """Append ``block_header`` to the blockchain file."""
-    path = Path(chain_file)
-    chain: List[Dict[str, Any]] = []
-    if path.exists():
-        with open(path, "r", encoding="utf-8") as f:
-            try:
-                chain = json.load(f)
-            except Exception:
-                chain = []
-    chain.append(block_header)
-    with open(path, "w", encoding="utf-8") as f:
-        json.dump(chain, f, indent=2)
-
-
-<<<<<<< HEAD
 def resolve_payouts(
     event_id: str,
     winning_side: str,
@@ -620,52 +72,5 @@
     event["resolved_payouts"] = payouts
     event["resolution"] = winning_side
     save_event(event, events_dir)
-=======
-def finalize_event_by_id(
-    event_id: str,
-    *,
-    events_dir: str = "events",
-    seed_chain_file: str = "seedchain.bin",
-    node_id: Optional[str] = None,
-    chain_file: str = "blockchain.jsonl",
-    balances_file: Optional[str] = None,
-) -> Dict[str, float]:
-    """Finalize ``event_id`` and append its seeds to ``seed_chain_file``.
-
-    The event is loaded from ``events_dir`` and finalized using
-    :func:`finalize_event`. The total YES and NO stakes are encoded using
-    :func:`encode_vote_header` and written along with all seed chains to the
-    binary seed chain file.
-    """
-
-    path = Path(events_dir) / f"{event_id}.json"
-    event = load_event(str(path))
-
-    payouts = finalize_event(
-        event,
-        node_id=node_id,
-        chain_file=chain_file,
-        balances_file=balances_file,
-    )
-
-    seeds: List[bytes] = []
-    for chain in event.get("seeds", []):
-        if chain is None:
-            raise ValueError("missing seed for finalized event")
-        if isinstance(chain, (bytes, bytearray)):
-            encoded = bytes(chain)
-        else:
-            encoded = nested_miner.encode_chain(chain)
-        seeds.append(encoded)
-
-    batch = b"".join(seeds)
-
-    yes_votes = sum(b.get("stake", 0.0) for b in event.get("bets", {}).get("YES", []))
-    no_votes = sum(b.get("stake", 0.0) for b in event.get("bets", {}).get("NO", []))
-    header = bytes.fromhex(event_id) + encode_vote_header(float(yes_votes), float(no_votes))
-
-    with open(seed_chain_file, "ab") as fh:
-        fh.write(header + batch)
->>>>>>> fa825048
 
     return payouts