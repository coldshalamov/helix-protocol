import argparse
import hashlib
import json
from pathlib import Path

from .helix_node import HelixNode
from .gossip import LocalGossipNetwork
from .network import TCPGossipTransport, SocketGossipNetwork, Peer
from . import signature_utils
from .config import GENESIS_HASH
import threading
import time
from . import event_manager
from . import signature_utils as su
from . import nested_miner
from . import minihelix
from . import betting_interface
from .ledger import load_balances, compression_stats


def _default_genesis_file() -> str:
    path = Path(__file__).resolve().parent / "genesis.json"
    try:
        data = path.read_bytes()
    except FileNotFoundError:
        print(f"Genesis file missing: {path}")
        raise SystemExit(1)
    digest = hashlib.sha256(data).hexdigest()
    if digest != GENESIS_HASH:
        print("Genesis file hash mismatch")
        raise SystemExit(1)
    return str(path)


def cmd_status(args: argparse.Namespace) -> None:
    events_dir = Path(args.data_dir) / "events"
    balances_file = Path(args.data_dir) / "balances.json"
    node = HelixNode(events_dir=str(events_dir), balances_file=str(balances_file))
    known_peers = len(node.known_peers)
    total_events = len(node.events)
    finalized_events = sum(1 for e in node.events.values() if e.get("is_closed"))
    saved, hlx = compression_stats(str(events_dir))
    balances = load_balances(str(balances_file))
    print(f"Known peers: {known_peers}")
    print(f"Events loaded: {total_events}")
    print(f"Events finalized: {finalized_events}")
    print(f"Compression saved: {saved} bytes")
    print(f"HLX awarded: {hlx}")
    print("Balances:")
    print(json.dumps(balances, indent=2))


def _load_event(path: Path) -> dict:
    return event_manager.load_event(str(path))


def cmd_start_node(args: argparse.Namespace) -> None:
    events_dir = Path(args.data_dir) / "events"
    balances_file = Path(args.data_dir) / "balances.json"
    node = HelixNode(
        events_dir=str(events_dir),
        balances_file=str(balances_file),
        genesis_file=_default_genesis_file(),
    )
<<<<<<< HEAD
    merkle_root, merkle_tree = build_merkle_tree(microblocks)
    statement_id = sha256(statement.encode("utf-8"))
    if registry is not None:
        if registry.has_id(statement_id):
            print(
                f"Duplicate statement_id {statement_id} already finalized; skipping"
            )
            raise ValueError("Duplicate statement")
        registry.check_and_add(statement)

    header = {
        "statement_id": statement_id,
        "original_length": total_len,
        "microblock_size": microblock_size,
        "block_count": block_count,
        "parent_id": parent_id,
        "merkle_root": merkle_root,
    }

    originator_pub: Optional[str] = None
    originator_sig: Optional[str] = None
    if private_key is not None:
        key_bytes = base64.b64decode(private_key)
        signing_key = signing.SigningKey(key_bytes)
        originator_pub = base64.b64encode(signing_key.verify_key.encode()).decode("ascii")
        originator_sig = sign_data(statement.encode("utf-8"), private_key)

    event = {
        "header": header,
        "statement": statement,
        "microblocks": microblocks,
        "merkle_tree": merkle_tree,
        "mined_status": [False] * block_count,
        "seeds": [None] * block_count,
        "seed_depths": [0] * block_count,
        "penalties": [0] * block_count,
        "rewards": [0.0] * block_count,
        "refunds": [0.0] * block_count,
        "is_closed": False,
        "bets": {"YES": [], "NO": []},
    }
    if originator_pub is not None:
        event["originator_pub"] = originator_pub
        event["originator_sig"] = originator_sig
    return event

def finalize_event(event: Dict[str, Any]) -> Dict[str, float]:
    """Resolve bets and miner rewards for ``event``.

    Returns a mapping of participant pubkeys to payout amounts which is also
    stored in ``event['payouts']``.
    """
    seeds = event.get("seeds", [])
    blocks = event.get("microblocks", [])
    if len(seeds) == len(blocks) and all(seeds):
        recombined: List[bytes] = []
        for idx, (enc, block) in enumerate(zip(seeds, blocks)):
            if not nested_miner.verify_nested_seed(enc, block):
                raise ValueError(f"invalid seed chain for microblock {idx}")
            depth = enc[0]
            seed_len = enc[1]
            offset = 2
            seed = enc[offset : offset + seed_len]
            offset += seed_len
            current = seed
            for _ in range(1, depth):
                next_seed = enc[offset : offset + len(block)]
                offset += len(block)
                current = nested_miner.G(current, len(block))
                current = next_seed
            final_block = nested_miner.G(current, len(block))
            recombined.append(final_block)
        statement = reassemble_microblocks(recombined)
        digest = sha256(statement.encode("utf-8"))
        if digest != event.get("header", {}).get("statement_id"):
            raise ValueError("final statement hash mismatch")

    yes_raw = event.get("bets", {}).get("YES", [])
    no_raw = event.get("bets", {}).get("NO", [])

    valid_yes = [b for b in yes_raw if betting_interface.verify_bet(b)]
    valid_no = [b for b in no_raw if betting_interface.verify_bet(b)]

    event["bets"]["YES"] = valid_yes
    event["bets"]["NO"] = valid_no

    yes_total = sum(b.get("amount", 0) for b in valid_yes)
    no_total = sum(b.get("amount", 0) for b in valid_no)

    success = yes_total > no_total
    winners = valid_yes if success else valid_no
    winner_total = yes_total if success else no_total

    pot = yes_total + no_total
    payouts: Dict[str, float] = {}
=======
    print(f"Starting node on port {args.port} with data dir {args.data_dir}")
    node.run()


def cmd_submit_statement(args: argparse.Namespace) -> None:
    events_dir = Path(args.data_dir) / "events"
    private_key = None
    if args.keyfile:
        _, private_key = su.load_keys(args.keyfile)
    microblock_size = (
        args.microblock_size
        if args.microblock_size is not None
        else event_manager.DEFAULT_MICROBLOCK_SIZE
    )
    event = event_manager.create_event(
        args.statement,
        microblock_size=microblock_size,
        private_key=private_key,
    )
    path = event_manager.save_event(event, str(events_dir))
    print(f"Statement saved to {path}")
    print(f"Statement ID: {event['header']['statement_id']}")
>>>>>>> 98bfb4d0


def cmd_mine(args: argparse.Namespace) -> None:
    events_dir = Path(args.data_dir) / "events"
    event_path = events_dir / f"{args.event_id}.json"
    if not event_path.exists():
        print("Event not found")
        return
    event = _load_event(event_path)
    for idx, block in enumerate(event["microblocks"]):
        if event["mined_status"][idx]:
            continue
        offset = 0
        while True:
            result = nested_miner.find_nested_seed(
                block,
                start_nonce=offset,
                attempts=10_000,
            )
            offset += 10_000
            if result is None:
                continue
            if not nested_miner.verify_nested_seed(result, block):
                continue
            event_manager.accept_mined_seed(event, idx, result)
            print(f"\u2714 Block {idx} mined")
            break
    event_manager.save_event(event, str(events_dir))


def cmd_remine_microblock(args: argparse.Namespace) -> None:
    events_dir = Path(args.data_dir) / "events"
    event_path = events_dir / f"{args.event_id}.json"
    if not event_path.exists():
        print("Event not found")
        return
    event = _load_event(event_path)
    if event.get("is_closed"):
        print("Event is closed")
        return
    index = args.index
    if index < 0 or index >= len(event["microblocks"]):
        print("Invalid index")
        return
    if event["mined_status"][index] and not args.force:
        print("Microblock already mined; use --force to replace")
        return
    block = event["microblocks"][index]
    result = nested_miner.find_nested_seed(block)
    if result is None:
        print(f"No seed found for block {index}")
        return
    if not nested_miner.verify_nested_seed(result, block):
        print(f"Seed verification failed for block {index}")
        return
    event_manager.accept_mined_seed(event, index, result)
    event_manager.save_event(event, str(events_dir))
    print(f"Remined microblock {index}")<|MERGE_RESOLUTION|>--- conflicted
+++ resolved
@@ -6,14 +6,10 @@
 from .helix_node import HelixNode
 from .gossip import LocalGossipNetwork
 from .network import TCPGossipTransport, SocketGossipNetwork, Peer
-from . import signature_utils
+from . import signature_utils as su
 from .config import GENESIS_HASH
-import threading
-import time
 from . import event_manager
-from . import signature_utils as su
 from . import nested_miner
-from . import minihelix
 from . import betting_interface
 from .ledger import load_balances, compression_stats
 
@@ -62,103 +58,6 @@
         balances_file=str(balances_file),
         genesis_file=_default_genesis_file(),
     )
-<<<<<<< HEAD
-    merkle_root, merkle_tree = build_merkle_tree(microblocks)
-    statement_id = sha256(statement.encode("utf-8"))
-    if registry is not None:
-        if registry.has_id(statement_id):
-            print(
-                f"Duplicate statement_id {statement_id} already finalized; skipping"
-            )
-            raise ValueError("Duplicate statement")
-        registry.check_and_add(statement)
-
-    header = {
-        "statement_id": statement_id,
-        "original_length": total_len,
-        "microblock_size": microblock_size,
-        "block_count": block_count,
-        "parent_id": parent_id,
-        "merkle_root": merkle_root,
-    }
-
-    originator_pub: Optional[str] = None
-    originator_sig: Optional[str] = None
-    if private_key is not None:
-        key_bytes = base64.b64decode(private_key)
-        signing_key = signing.SigningKey(key_bytes)
-        originator_pub = base64.b64encode(signing_key.verify_key.encode()).decode("ascii")
-        originator_sig = sign_data(statement.encode("utf-8"), private_key)
-
-    event = {
-        "header": header,
-        "statement": statement,
-        "microblocks": microblocks,
-        "merkle_tree": merkle_tree,
-        "mined_status": [False] * block_count,
-        "seeds": [None] * block_count,
-        "seed_depths": [0] * block_count,
-        "penalties": [0] * block_count,
-        "rewards": [0.0] * block_count,
-        "refunds": [0.0] * block_count,
-        "is_closed": False,
-        "bets": {"YES": [], "NO": []},
-    }
-    if originator_pub is not None:
-        event["originator_pub"] = originator_pub
-        event["originator_sig"] = originator_sig
-    return event
-
-def finalize_event(event: Dict[str, Any]) -> Dict[str, float]:
-    """Resolve bets and miner rewards for ``event``.
-
-    Returns a mapping of participant pubkeys to payout amounts which is also
-    stored in ``event['payouts']``.
-    """
-    seeds = event.get("seeds", [])
-    blocks = event.get("microblocks", [])
-    if len(seeds) == len(blocks) and all(seeds):
-        recombined: List[bytes] = []
-        for idx, (enc, block) in enumerate(zip(seeds, blocks)):
-            if not nested_miner.verify_nested_seed(enc, block):
-                raise ValueError(f"invalid seed chain for microblock {idx}")
-            depth = enc[0]
-            seed_len = enc[1]
-            offset = 2
-            seed = enc[offset : offset + seed_len]
-            offset += seed_len
-            current = seed
-            for _ in range(1, depth):
-                next_seed = enc[offset : offset + len(block)]
-                offset += len(block)
-                current = nested_miner.G(current, len(block))
-                current = next_seed
-            final_block = nested_miner.G(current, len(block))
-            recombined.append(final_block)
-        statement = reassemble_microblocks(recombined)
-        digest = sha256(statement.encode("utf-8"))
-        if digest != event.get("header", {}).get("statement_id"):
-            raise ValueError("final statement hash mismatch")
-
-    yes_raw = event.get("bets", {}).get("YES", [])
-    no_raw = event.get("bets", {}).get("NO", [])
-
-    valid_yes = [b for b in yes_raw if betting_interface.verify_bet(b)]
-    valid_no = [b for b in no_raw if betting_interface.verify_bet(b)]
-
-    event["bets"]["YES"] = valid_yes
-    event["bets"]["NO"] = valid_no
-
-    yes_total = sum(b.get("amount", 0) for b in valid_yes)
-    no_total = sum(b.get("amount", 0) for b in valid_no)
-
-    success = yes_total > no_total
-    winners = valid_yes if success else valid_no
-    winner_total = yes_total if success else no_total
-
-    pot = yes_total + no_total
-    payouts: Dict[str, float] = {}
-=======
     print(f"Starting node on port {args.port} with data dir {args.data_dir}")
     node.run()
 
@@ -181,7 +80,6 @@
     path = event_manager.save_event(event, str(events_dir))
     print(f"Statement saved to {path}")
     print(f"Statement ID: {event['header']['statement_id']}")
->>>>>>> 98bfb4d0
 
 
 def cmd_mine(args: argparse.Namespace) -> None:
@@ -207,7 +105,7 @@
             if not nested_miner.verify_nested_seed(result, block):
                 continue
             event_manager.accept_mined_seed(event, idx, result)
-            print(f"\u2714 Block {idx} mined")
+            print(f"✔ Block {idx} mined")
             break
     event_manager.save_event(event, str(events_dir))
 
