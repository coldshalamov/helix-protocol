<<<<<<< HEAD
from __future__ import annotations

import base64
import hashlib
import json
import math
from pathlib import Path
from typing import Any, Dict, List, Tuple, Optional, TYPE_CHECKING

from nacl import signing
from . import betting_interface, nested_miner
from .config import GENESIS_HASH
from .signature_utils import sign_data, verify_signature

if TYPE_CHECKING:
    from .statement_registry import StatementRegistry

DEFAULT_MICROBLOCK_SIZE = 8  # bytes
FINAL_BLOCK_PADDING_BYTE = b"\x00"
BASE_REWARD = 1.0

def nesting_penalty(depth: int) -> int:
    if depth < 1:
        raise ValueError("depth must be >= 1")
    return depth - 1

def reward_for_depth(depth: int) -> float:
    return BASE_REWARD / depth

def calculate_reward(base: float, depth: int) -> float:
    """Return the scaled reward for ``depth``."""
    if depth < 1:
        raise ValueError("depth must be >= 1")
    reward = base / depth
    return round(reward, 4)

def compute_reward(seed: bytes, original_size: int) -> float:
    """Return mining reward based on compression achieved.

    ``seed`` is the outermost seed used to regenerate a microblock.
    ``original_size`` is the length of the microblock prior to compression.

    The reward scales linearly with the number of bytes saved relative to the
    original size.
    """
    if original_size <= 0:
        raise ValueError("original_size must be > 0")
    saved = max(0, original_size - len(seed))
    return BASE_REWARD * saved / original_size

def sha256(data: bytes) -> str:
    return hashlib.sha256(data).hexdigest()

def pad_block(data: bytes, size: int) -> bytes:
    if len(data) < size:
        return data + FINAL_BLOCK_PADDING_BYTE * (size - len(data))
    return data

def split_into_microblocks(
    statement: str, microblock_size: int = DEFAULT_MICROBLOCK_SIZE
) -> Tuple[List[bytes], int, int]:
    encoded = statement.encode("utf-8")
    total_len = len(encoded)
    block_count = math.ceil(total_len / microblock_size)
    blocks = [
        pad_block(encoded[i : i + microblock_size], microblock_size)
        for i in range(0, total_len, microblock_size)
    ]
    return blocks, block_count, total_len

def reassemble_microblocks(blocks: List[bytes]) -> str:
    payload = b"".join(blocks).rstrip(FINAL_BLOCK_PADDING_BYTE)
    return payload.decode("utf-8")

def build_merkle_tree(blocks: List[bytes]) -> Tuple[str, List[List[str]]]:
    """Return the Merkle root and full tree for ``blocks``.

    Leaves are SHA-256 hashes of each microblock. Each parent node is the
    SHA-256 hash of the concatenated child hashes. When a level has an odd
    number of nodes, the last hash is duplicated.
    """

    if not blocks:
        raise ValueError("no blocks to build merkle tree")

    level: List[bytes] = [hashlib.sha256(b).digest() for b in blocks]
    tree: List[List[bytes]] = [level]

    while len(level) > 1:
        if len(level) % 2 == 1:
            level.append(level[-1])
        next_level = [
            hashlib.sha256(level[i] + level[i + 1]).digest()
            for i in range(0, len(level), 2)
        ]
        tree.append(next_level)
        level = next_level

    root_hex = level[0].hex()
    tree_hex: List[List[str]] = [[h.hex() for h in lvl] for lvl in tree]
    return root_hex, tree_hex

def create_event(
    statement: str,
    microblock_size: int = DEFAULT_MICROBLOCK_SIZE,
    *,
    parent_id: str = GENESIS_HASH,
    private_key: Optional[str] = None,
    registry: Optional["StatementRegistry"] = None,
) -> Dict[str, Any]:
    microblocks, block_count, total_len = split_into_microblocks(
        statement, microblock_size
    )
    merkle_root, merkle_tree = build_merkle_tree(microblocks)
    statement_id = sha256(statement.encode("utf-8"))
    if registry is not None:
        if registry.has_id(statement_id):
            print(
                f"Duplicate statement_id {statement_id} already finalized; skipping"
            )
            raise ValueError("Duplicate statement")
        registry.check_and_add(statement)

    header = {
        "statement_id": statement_id,
        "original_length": total_len,
        "microblock_size": microblock_size,
        "block_count": block_count,
        "parent_id": parent_id,
        "merkle_root": merkle_root,
    }

    originator_pub: Optional[str] = None
    originator_sig: Optional[str] = None
    if private_key is not None:
        key_bytes = base64.b64decode(private_key)
        signing_key = signing.SigningKey(key_bytes)
        originator_pub = base64.b64encode(signing_key.verify_key.encode()).decode("ascii")
        originator_sig = sign_data(statement.encode("utf-8"), private_key)

    event = {
        "header": header,
        "statement": statement,
        "microblocks": microblocks,
        "merkle_tree": merkle_tree,
        "mined_status": [False] * block_count,
        "seeds": [None] * block_count,
        "seed_depths": [0] * block_count,
        "penalties": [0] * block_count,
        "rewards": [0.0] * block_count,
        "refunds": [0.0] * block_count,
        "is_closed": False,
        "bets": {"YES": [], "NO": []},
    }
    if originator_pub is not None:
        event["originator_pub"] = originator_pub
        event["originator_sig"] = originator_sig
    return event

def finalize_event(event: Dict[str, Any]) -> Dict[str, float]:
    """Resolve bets and miner rewards for ``event``.

    Returns a mapping of participant pubkeys to payout amounts which is also
    stored in ``event['payouts']``.
    """
    seeds = event.get("seeds", [])
    blocks = event.get("microblocks", [])
    if len(seeds) == len(blocks) and all(seeds):
        recombined: List[bytes] = []
        for idx, (enc, block) in enumerate(zip(seeds, blocks)):
            if not nested_miner.verify_nested_seed(enc, block):
                raise ValueError(f"invalid seed chain for microblock {idx}")
            depth, seed_len = nested_miner.decode_header(enc[0])
            offset = 1
            seed = enc[offset : offset + seed_len]
            offset += seed_len
            current = seed
            for _ in range(1, depth):
                next_seed = enc[offset : offset + len(block)]
                offset += len(block)
                current = nested_miner.G(current, len(block))
                current = next_seed
            final_block = nested_miner.G(current, len(block))
            recombined.append(final_block)
        statement = reassemble_microblocks(recombined)
        digest = sha256(statement.encode("utf-8"))
        if digest != event.get("header", {}).get("statement_id"):
            raise ValueError("final statement hash mismatch")

    yes_raw = event.get("bets", {}).get("YES", [])
    no_raw = event.get("bets", {}).get("NO", [])

    valid_yes = [b for b in yes_raw if betting_interface.verify_bet(b)]
    valid_no = [b for b in no_raw if betting_interface.verify_bet(b)]

    event["bets"]["YES"] = valid_yes
    event["bets"]["NO"] = valid_no

    yes_total = sum(b.get("amount", 0) for b in valid_yes)
    no_total = sum(b.get("amount", 0) for b in valid_no)

    success = yes_total > no_total
    winners = valid_yes if success else valid_no
    winner_total = yes_total if success else no_total

    pot = yes_total + no_total
    payouts: Dict[str, float] = {}

    originator = event.get("header", {}).get("originator_pub")
    if success and originator:
        refund = pot * 0.01
        payouts[originator] = payouts.get(originator, 0.0) + refund
        pot -= refund

    miners = event.get("miners", [])
    seeds = event.get("seeds", [])
    blocks = event.get("microblocks", [])
    for miner_id, seed_chain, block in zip(miners, seeds, blocks):
        if miner_id is None or seed_chain is None:
            continue
        if isinstance(seed_chain, (bytes, bytearray)):
            _, seed_len = nested_miner.decode_header(seed_chain[0])
            seed = seed_chain[1 : 1 + seed_len]
        else:
            seed = seed_chain[0]
        reward = compute_reward(seed, len(block))
        payouts[miner_id] = payouts.get(miner_id, 0.0) + reward

    if winner_total > 0:
        for bet in winners:
            pub = bet.get("pubkey")
            amt = bet.get("amount", 0)
            if pub:
                payout = pot * (amt / winner_total)
                payouts[pub] = payouts.get(pub, 0.0) + payout

    event["payouts"] = payouts
    return payouts

def mark_mined(
    event: Dict[str, Any], index: int, *, events_dir: Optional[str] = None
) -> None:
    if event["is_closed"]:
        return
    event["mined_status"][index] = True
    if all(event["mined_status"]):
        event["is_closed"] = True
        print(f"Event {event['header']['statement_id']} is now closed.")
        finalize_event(event)
        if events_dir is not None:
            save_event(event, events_dir)

def accept_mined_seed(event: Dict[str, Any], index: int, seed_chain: List[bytes], *, miner: Optional[str] = None) -> float:
    """Record ``seed_chain`` as the mining solution for ``microblock[index]``.

    Only the first seed in ``seed_chain`` is validated against the microblock
    size.  Nested seeds are merely checked for correctness via
    :func:`nested_miner.verify_nested_seed`.
    """
    if isinstance(seed_chain, (bytes, bytearray)):
        depth, seed_len = nested_miner.decode_header(seed_chain[0])
        seed = seed_chain[1 : 1 + seed_len]
    else:
        seed = seed_chain[0]
        depth = len(seed_chain)
        seed_len = len(seed)
    block = event["microblocks"][index]
    assert nested_miner.verify_nested_seed(seed_chain, block), "invalid seed chain"

    penalty = nesting_penalty(depth)
    reward = compute_reward(seed, len(block))
    refund = 0.0

    microblock_size = event.get("header", {}).get("microblock_size", DEFAULT_MICROBLOCK_SIZE)
    if len(seed) > microblock_size:
        raise ValueError("seed length exceeds microblock size")

    if event["seeds"][index] is None:
        event["seeds"][index] = seed_chain
        event["seed_depths"][index] = depth
        event["penalties"][index] = penalty
        event["rewards"][index] = reward
        if "miners" in event:
            event["miners"][index] = miner
        if "refund_miners" in event:
            event["refund_miners"][index] = None
        mark_mined(event, index)
        return 0.0

    old_chain = event["seeds"][index]
    old_depth = event["seed_depths"][index]
    old_seed = old_chain[0] if isinstance(old_chain, list) else old_chain

    replace = False
    if len(seed) < len(old_seed):
        replace = True
    elif len(seed) == len(old_seed) and depth < old_depth:
        replace = True

    if replace:
        refund = event["rewards"][index] - reward
        event["seeds"][index] = seed_chain
        event["seed_depths"][index] = depth
        event["penalties"][index] = penalty
        event["rewards"][index] = reward
        if "miners" in event:
            old_miner = event["miners"][index]
            event["miners"][index] = miner
        else:
            old_miner = None
        if "refund_miners" in event:
            event["refund_miners"][index] = old_miner
        event["refunds"][index] += refund
        print(f"Replaced seed at index {index}: length {len(old_seed)} depth {old_depth} -> length {len(seed)} depth {depth}")

    return refund

def save_event(event: Dict[str, Any], directory: str) -> str:
    path = Path(directory)
    path.mkdir(parents=True, exist_ok=True)
    filename = path / f"{event['header']['statement_id']}.json"
    data = event.copy()
    data["microblocks"] = [b.hex() for b in event["microblocks"]]
    if "seeds" in data:
        data["seeds"] = [s.hex() if isinstance(s, bytes) else None for s in data["seeds"]]
    if "merkle_tree" in data:
        data["merkle_tree"] = data["merkle_tree"]
    with open(filename, "w", encoding="utf-8") as f:
        json.dump(data, f, indent=2)
    return str(filename)

def verify_originator_signature(event: Dict[str, Any]) -> bool:
    """Verify the originator signature attached to ``event``."""
    header = event.get("header", {})
    signature = header.get("originator_sig")
    pubkey = header.get("originator_pub")

    if signature is None or pubkey is None:
        return False

    payload = {k: v for k, v in header.items() if k not in {"originator_sig", "originator_pub"}}
    header_hash = sha256(repr(payload).encode("utf-8")).encode("utf-8")

    if not verify_signature(header_hash, signature, pubkey):
        raise ValueError("Invalid originator signature")

    return True

def verify_event_signature(event: Dict[str, Any]) -> bool:
    """Verify the signature for ``event`` recorded at the root level."""
    signature = event.get("originator_sig")
    pubkey = event.get("originator_pub")
    statement = event.get("statement")

    if signature is None or pubkey is None or statement is None:
        return False

    if not verify_signature(statement.encode("utf-8"), signature, pubkey):
        raise ValueError("Invalid event signature")

    return True

def validate_parent(event: Dict[str, Any], *, ancestors: Optional[set[str]] = None) -> None:
    if ancestors is None:
        ancestors = {GENESIS_HASH}
    parent_id = event.get("header", {}).get("parent_id")
    if parent_id not in ancestors:
        raise ValueError("invalid parent_id")

def load_event(path: str) -> Dict[str, Any]:
    with open(path, "r", encoding="utf-8") as f:
        data = json.load(f)
    data["microblocks"] = [bytes.fromhex(b) for b in data.get("microblocks", [])]
    if "seeds" in data:
        data["seeds"] = [bytes.fromhex(s) if isinstance(s, str) and s else None for s in data["seeds"]]
    if "merkle_tree" not in data and data.get("microblocks"):
        root, tree = build_merkle_tree(data["microblocks"])
        data["merkle_tree"] = tree
        if "header" in data:
            data["header"].setdefault("merkle_root", root)
    block_count = len(data.get("microblocks", []))
    block_count = len(data.get("microblocks", []))
    data.setdefault("seed_depths", [0] * block_count)
    data.setdefault("penalties", [0] * block_count)
    data.setdefault("rewards", [0.0] * block_count)
    data.setdefault("refunds", [0.0] * block_count)
    validate_parent(data)
    return data

__all__ = [
    "DEFAULT_MICROBLOCK_SIZE",
    "FINAL_BLOCK_PADDING_BYTE",
    "split_into_microblocks",
    "reassemble_microblocks",
    "build_merkle_tree",
    "create_event",
    "mark_mined",
    "nesting_penalty",
    "reward_for_depth",
    "calculate_reward",
    "compute_reward",
    "accept_mined_seed",
    "finalize_event",
    "save_event",
    "verify_originator_signature",
    "verify_event_signature",
    "load_event",
    "validate_parent",
]
=======
def cmd_mine(args: argparse.Namespace) -> None:
    events_dir = Path(args.data_dir) / "events"
    event_path = events_dir / f"{args.event_id}.json"
    if not event_path.exists():
        print("Event not found")
        return
    event = _load_event(event_path)
    for idx, block in enumerate(event["microblocks"]):
        if event["mined_status"][idx]:
            continue
        offset = 0
        while True:
            result = nested_miner.find_nested_seed(
                block,
                start_nonce=offset,
                attempts=10_000,
            )
            offset += 10_000
            if result is None:
                continue
            encoded = result
            if not nested_miner.verify_nested_seed(encoded, block):
                continue
            event_manager.accept_mined_seed(event, idx, encoded)
            print(f"\u2714 Block {idx} mined")
            break
    event_manager.save_event(event, str(events_dir))

def cmd_remine_microblock(args: argparse.Namespace) -> None:
    events_dir = Path(args.data_dir) / "events"
    event_path = events_dir / f"{args.event_id}.json"
    if not event_path.exists():
        print("Event not found")
        return
    event = _load_event(event_path)
    if event.get("is_closed"):
        print("Event is closed")
        return
    index = args.index
    if index < 0 or index >= len(event["microblocks"]):
        print("Invalid index")
        return
    if event["mined_status"][index] and not args.force:
        print("Microblock already mined; use --force to replace")
        return
    block = event["microblocks"][index]
    result = nested_miner.find_nested_seed(block)
    if result is None:
        print(f"No seed found for block {index}")
        return
    encoded = result
    if not nested_miner.verify_nested_seed(encoded, block):
        print(f"Seed verification failed for block {index}")
        return
    event_manager.accept_mined_seed(event, index, encoded)
    event_manager.save_event(event, str(events_dir))
    print(f"Remined microblock {index}")
>>>>>>> 1d7369ca
<|MERGE_RESOLUTION|>--- conflicted
+++ resolved
@@ -1,414 +1,91 @@
-<<<<<<< HEAD
-from __future__ import annotations
-
-import base64
+import argparse
 import hashlib
 import json
-import math
 from pathlib import Path
-from typing import Any, Dict, List, Tuple, Optional, TYPE_CHECKING
 
-from nacl import signing
-from . import betting_interface, nested_miner
+from .helix_node import HelixNode
+from .gossip import LocalGossipNetwork
+from .network import TCPGossipTransport, SocketGossipNetwork, Peer
+from . import signature_utils
 from .config import GENESIS_HASH
-from .signature_utils import sign_data, verify_signature
+import threading
+import time
+from . import event_manager
+from . import signature_utils as su
+from . import nested_miner
+from . import minihelix
+from . import betting_interface
+from .ledger import load_balances, compression_stats
 
-if TYPE_CHECKING:
-    from .statement_registry import StatementRegistry
 
-DEFAULT_MICROBLOCK_SIZE = 8  # bytes
-FINAL_BLOCK_PADDING_BYTE = b"\x00"
-BASE_REWARD = 1.0
+def _default_genesis_file() -> str:
+    path = Path(__file__).resolve().parent / "genesis.json"
+    try:
+        data = path.read_bytes()
+    except FileNotFoundError:
+        print(f"Genesis file missing: {path}")
+        raise SystemExit(1)
+    digest = hashlib.sha256(data).hexdigest()
+    if digest != GENESIS_HASH:
+        print("Genesis file hash mismatch")
+        raise SystemExit(1)
+    return str(path)
 
-def nesting_penalty(depth: int) -> int:
-    if depth < 1:
-        raise ValueError("depth must be >= 1")
-    return depth - 1
 
-def reward_for_depth(depth: int) -> float:
-    return BASE_REWARD / depth
+def cmd_status(args: argparse.Namespace) -> None:
+    events_dir = Path(args.data_dir) / "events"
+    balances_file = Path(args.data_dir) / "balances.json"
+    node = HelixNode(events_dir=str(events_dir), balances_file=str(balances_file))
+    known_peers = len(node.known_peers)
+    total_events = len(node.events)
+    finalized_events = sum(1 for e in node.events.values() if e.get("is_closed"))
+    saved, hlx = compression_stats(str(events_dir))
+    balances = load_balances(str(balances_file))
+    print(f"Known peers: {known_peers}")
+    print(f"Events loaded: {total_events}")
+    print(f"Events finalized: {finalized_events}")
+    print(f"Compression saved: {saved} bytes")
+    print(f"HLX awarded: {hlx}")
+    print("Balances:")
+    print(json.dumps(balances, indent=2))
 
-def calculate_reward(base: float, depth: int) -> float:
-    """Return the scaled reward for ``depth``."""
-    if depth < 1:
-        raise ValueError("depth must be >= 1")
-    reward = base / depth
-    return round(reward, 4)
 
-def compute_reward(seed: bytes, original_size: int) -> float:
-    """Return mining reward based on compression achieved.
+def _load_event(path: Path) -> dict:
+    return event_manager.load_event(str(path))
 
-    ``seed`` is the outermost seed used to regenerate a microblock.
-    ``original_size`` is the length of the microblock prior to compression.
 
-    The reward scales linearly with the number of bytes saved relative to the
-    original size.
-    """
-    if original_size <= 0:
-        raise ValueError("original_size must be > 0")
-    saved = max(0, original_size - len(seed))
-    return BASE_REWARD * saved / original_size
+def cmd_start_node(args: argparse.Namespace) -> None:
+    events_dir = Path(args.data_dir) / "events"
+    balances_file = Path(args.data_dir) / "balances.json"
+    node = HelixNode(
+        events_dir=str(events_dir),
+        balances_file=str(balances_file),
+        genesis_file=_default_genesis_file(),
+    )
+    print(f"Starting node on port {args.port} with data dir {args.data_dir}")
+    node.run()
 
-def sha256(data: bytes) -> str:
-    return hashlib.sha256(data).hexdigest()
 
-def pad_block(data: bytes, size: int) -> bytes:
-    if len(data) < size:
-        return data + FINAL_BLOCK_PADDING_BYTE * (size - len(data))
-    return data
+def cmd_submit_statement(args: argparse.Namespace) -> None:
+    events_dir = Path(args.data_dir) / "events"
+    private_key = None
+    if args.keyfile:
+        _, private_key = su.load_keys(args.keyfile)
+    microblock_size = (
+        args.microblock_size
+        if args.microblock_size is not None
+        else event_manager.DEFAULT_MICROBLOCK_SIZE
+    )
+    event = event_manager.create_event(
+        args.statement,
+        microblock_size=microblock_size,
+        private_key=private_key,
+    )
+    path = event_manager.save_event(event, str(events_dir))
+    print(f"Statement saved to {path}")
+    print(f"Statement ID: {event['header']['statement_id']}")
 
-def split_into_microblocks(
-    statement: str, microblock_size: int = DEFAULT_MICROBLOCK_SIZE
-) -> Tuple[List[bytes], int, int]:
-    encoded = statement.encode("utf-8")
-    total_len = len(encoded)
-    block_count = math.ceil(total_len / microblock_size)
-    blocks = [
-        pad_block(encoded[i : i + microblock_size], microblock_size)
-        for i in range(0, total_len, microblock_size)
-    ]
-    return blocks, block_count, total_len
 
-def reassemble_microblocks(blocks: List[bytes]) -> str:
-    payload = b"".join(blocks).rstrip(FINAL_BLOCK_PADDING_BYTE)
-    return payload.decode("utf-8")
-
-def build_merkle_tree(blocks: List[bytes]) -> Tuple[str, List[List[str]]]:
-    """Return the Merkle root and full tree for ``blocks``.
-
-    Leaves are SHA-256 hashes of each microblock. Each parent node is the
-    SHA-256 hash of the concatenated child hashes. When a level has an odd
-    number of nodes, the last hash is duplicated.
-    """
-
-    if not blocks:
-        raise ValueError("no blocks to build merkle tree")
-
-    level: List[bytes] = [hashlib.sha256(b).digest() for b in blocks]
-    tree: List[List[bytes]] = [level]
-
-    while len(level) > 1:
-        if len(level) % 2 == 1:
-            level.append(level[-1])
-        next_level = [
-            hashlib.sha256(level[i] + level[i + 1]).digest()
-            for i in range(0, len(level), 2)
-        ]
-        tree.append(next_level)
-        level = next_level
-
-    root_hex = level[0].hex()
-    tree_hex: List[List[str]] = [[h.hex() for h in lvl] for lvl in tree]
-    return root_hex, tree_hex
-
-def create_event(
-    statement: str,
-    microblock_size: int = DEFAULT_MICROBLOCK_SIZE,
-    *,
-    parent_id: str = GENESIS_HASH,
-    private_key: Optional[str] = None,
-    registry: Optional["StatementRegistry"] = None,
-) -> Dict[str, Any]:
-    microblocks, block_count, total_len = split_into_microblocks(
-        statement, microblock_size
-    )
-    merkle_root, merkle_tree = build_merkle_tree(microblocks)
-    statement_id = sha256(statement.encode("utf-8"))
-    if registry is not None:
-        if registry.has_id(statement_id):
-            print(
-                f"Duplicate statement_id {statement_id} already finalized; skipping"
-            )
-            raise ValueError("Duplicate statement")
-        registry.check_and_add(statement)
-
-    header = {
-        "statement_id": statement_id,
-        "original_length": total_len,
-        "microblock_size": microblock_size,
-        "block_count": block_count,
-        "parent_id": parent_id,
-        "merkle_root": merkle_root,
-    }
-
-    originator_pub: Optional[str] = None
-    originator_sig: Optional[str] = None
-    if private_key is not None:
-        key_bytes = base64.b64decode(private_key)
-        signing_key = signing.SigningKey(key_bytes)
-        originator_pub = base64.b64encode(signing_key.verify_key.encode()).decode("ascii")
-        originator_sig = sign_data(statement.encode("utf-8"), private_key)
-
-    event = {
-        "header": header,
-        "statement": statement,
-        "microblocks": microblocks,
-        "merkle_tree": merkle_tree,
-        "mined_status": [False] * block_count,
-        "seeds": [None] * block_count,
-        "seed_depths": [0] * block_count,
-        "penalties": [0] * block_count,
-        "rewards": [0.0] * block_count,
-        "refunds": [0.0] * block_count,
-        "is_closed": False,
-        "bets": {"YES": [], "NO": []},
-    }
-    if originator_pub is not None:
-        event["originator_pub"] = originator_pub
-        event["originator_sig"] = originator_sig
-    return event
-
-def finalize_event(event: Dict[str, Any]) -> Dict[str, float]:
-    """Resolve bets and miner rewards for ``event``.
-
-    Returns a mapping of participant pubkeys to payout amounts which is also
-    stored in ``event['payouts']``.
-    """
-    seeds = event.get("seeds", [])
-    blocks = event.get("microblocks", [])
-    if len(seeds) == len(blocks) and all(seeds):
-        recombined: List[bytes] = []
-        for idx, (enc, block) in enumerate(zip(seeds, blocks)):
-            if not nested_miner.verify_nested_seed(enc, block):
-                raise ValueError(f"invalid seed chain for microblock {idx}")
-            depth, seed_len = nested_miner.decode_header(enc[0])
-            offset = 1
-            seed = enc[offset : offset + seed_len]
-            offset += seed_len
-            current = seed
-            for _ in range(1, depth):
-                next_seed = enc[offset : offset + len(block)]
-                offset += len(block)
-                current = nested_miner.G(current, len(block))
-                current = next_seed
-            final_block = nested_miner.G(current, len(block))
-            recombined.append(final_block)
-        statement = reassemble_microblocks(recombined)
-        digest = sha256(statement.encode("utf-8"))
-        if digest != event.get("header", {}).get("statement_id"):
-            raise ValueError("final statement hash mismatch")
-
-    yes_raw = event.get("bets", {}).get("YES", [])
-    no_raw = event.get("bets", {}).get("NO", [])
-
-    valid_yes = [b for b in yes_raw if betting_interface.verify_bet(b)]
-    valid_no = [b for b in no_raw if betting_interface.verify_bet(b)]
-
-    event["bets"]["YES"] = valid_yes
-    event["bets"]["NO"] = valid_no
-
-    yes_total = sum(b.get("amount", 0) for b in valid_yes)
-    no_total = sum(b.get("amount", 0) for b in valid_no)
-
-    success = yes_total > no_total
-    winners = valid_yes if success else valid_no
-    winner_total = yes_total if success else no_total
-
-    pot = yes_total + no_total
-    payouts: Dict[str, float] = {}
-
-    originator = event.get("header", {}).get("originator_pub")
-    if success and originator:
-        refund = pot * 0.01
-        payouts[originator] = payouts.get(originator, 0.0) + refund
-        pot -= refund
-
-    miners = event.get("miners", [])
-    seeds = event.get("seeds", [])
-    blocks = event.get("microblocks", [])
-    for miner_id, seed_chain, block in zip(miners, seeds, blocks):
-        if miner_id is None or seed_chain is None:
-            continue
-        if isinstance(seed_chain, (bytes, bytearray)):
-            _, seed_len = nested_miner.decode_header(seed_chain[0])
-            seed = seed_chain[1 : 1 + seed_len]
-        else:
-            seed = seed_chain[0]
-        reward = compute_reward(seed, len(block))
-        payouts[miner_id] = payouts.get(miner_id, 0.0) + reward
-
-    if winner_total > 0:
-        for bet in winners:
-            pub = bet.get("pubkey")
-            amt = bet.get("amount", 0)
-            if pub:
-                payout = pot * (amt / winner_total)
-                payouts[pub] = payouts.get(pub, 0.0) + payout
-
-    event["payouts"] = payouts
-    return payouts
-
-def mark_mined(
-    event: Dict[str, Any], index: int, *, events_dir: Optional[str] = None
-) -> None:
-    if event["is_closed"]:
-        return
-    event["mined_status"][index] = True
-    if all(event["mined_status"]):
-        event["is_closed"] = True
-        print(f"Event {event['header']['statement_id']} is now closed.")
-        finalize_event(event)
-        if events_dir is not None:
-            save_event(event, events_dir)
-
-def accept_mined_seed(event: Dict[str, Any], index: int, seed_chain: List[bytes], *, miner: Optional[str] = None) -> float:
-    """Record ``seed_chain`` as the mining solution for ``microblock[index]``.
-
-    Only the first seed in ``seed_chain`` is validated against the microblock
-    size.  Nested seeds are merely checked for correctness via
-    :func:`nested_miner.verify_nested_seed`.
-    """
-    if isinstance(seed_chain, (bytes, bytearray)):
-        depth, seed_len = nested_miner.decode_header(seed_chain[0])
-        seed = seed_chain[1 : 1 + seed_len]
-    else:
-        seed = seed_chain[0]
-        depth = len(seed_chain)
-        seed_len = len(seed)
-    block = event["microblocks"][index]
-    assert nested_miner.verify_nested_seed(seed_chain, block), "invalid seed chain"
-
-    penalty = nesting_penalty(depth)
-    reward = compute_reward(seed, len(block))
-    refund = 0.0
-
-    microblock_size = event.get("header", {}).get("microblock_size", DEFAULT_MICROBLOCK_SIZE)
-    if len(seed) > microblock_size:
-        raise ValueError("seed length exceeds microblock size")
-
-    if event["seeds"][index] is None:
-        event["seeds"][index] = seed_chain
-        event["seed_depths"][index] = depth
-        event["penalties"][index] = penalty
-        event["rewards"][index] = reward
-        if "miners" in event:
-            event["miners"][index] = miner
-        if "refund_miners" in event:
-            event["refund_miners"][index] = None
-        mark_mined(event, index)
-        return 0.0
-
-    old_chain = event["seeds"][index]
-    old_depth = event["seed_depths"][index]
-    old_seed = old_chain[0] if isinstance(old_chain, list) else old_chain
-
-    replace = False
-    if len(seed) < len(old_seed):
-        replace = True
-    elif len(seed) == len(old_seed) and depth < old_depth:
-        replace = True
-
-    if replace:
-        refund = event["rewards"][index] - reward
-        event["seeds"][index] = seed_chain
-        event["seed_depths"][index] = depth
-        event["penalties"][index] = penalty
-        event["rewards"][index] = reward
-        if "miners" in event:
-            old_miner = event["miners"][index]
-            event["miners"][index] = miner
-        else:
-            old_miner = None
-        if "refund_miners" in event:
-            event["refund_miners"][index] = old_miner
-        event["refunds"][index] += refund
-        print(f"Replaced seed at index {index}: length {len(old_seed)} depth {old_depth} -> length {len(seed)} depth {depth}")
-
-    return refund
-
-def save_event(event: Dict[str, Any], directory: str) -> str:
-    path = Path(directory)
-    path.mkdir(parents=True, exist_ok=True)
-    filename = path / f"{event['header']['statement_id']}.json"
-    data = event.copy()
-    data["microblocks"] = [b.hex() for b in event["microblocks"]]
-    if "seeds" in data:
-        data["seeds"] = [s.hex() if isinstance(s, bytes) else None for s in data["seeds"]]
-    if "merkle_tree" in data:
-        data["merkle_tree"] = data["merkle_tree"]
-    with open(filename, "w", encoding="utf-8") as f:
-        json.dump(data, f, indent=2)
-    return str(filename)
-
-def verify_originator_signature(event: Dict[str, Any]) -> bool:
-    """Verify the originator signature attached to ``event``."""
-    header = event.get("header", {})
-    signature = header.get("originator_sig")
-    pubkey = header.get("originator_pub")
-
-    if signature is None or pubkey is None:
-        return False
-
-    payload = {k: v for k, v in header.items() if k not in {"originator_sig", "originator_pub"}}
-    header_hash = sha256(repr(payload).encode("utf-8")).encode("utf-8")
-
-    if not verify_signature(header_hash, signature, pubkey):
-        raise ValueError("Invalid originator signature")
-
-    return True
-
-def verify_event_signature(event: Dict[str, Any]) -> bool:
-    """Verify the signature for ``event`` recorded at the root level."""
-    signature = event.get("originator_sig")
-    pubkey = event.get("originator_pub")
-    statement = event.get("statement")
-
-    if signature is None or pubkey is None or statement is None:
-        return False
-
-    if not verify_signature(statement.encode("utf-8"), signature, pubkey):
-        raise ValueError("Invalid event signature")
-
-    return True
-
-def validate_parent(event: Dict[str, Any], *, ancestors: Optional[set[str]] = None) -> None:
-    if ancestors is None:
-        ancestors = {GENESIS_HASH}
-    parent_id = event.get("header", {}).get("parent_id")
-    if parent_id not in ancestors:
-        raise ValueError("invalid parent_id")
-
-def load_event(path: str) -> Dict[str, Any]:
-    with open(path, "r", encoding="utf-8") as f:
-        data = json.load(f)
-    data["microblocks"] = [bytes.fromhex(b) for b in data.get("microblocks", [])]
-    if "seeds" in data:
-        data["seeds"] = [bytes.fromhex(s) if isinstance(s, str) and s else None for s in data["seeds"]]
-    if "merkle_tree" not in data and data.get("microblocks"):
-        root, tree = build_merkle_tree(data["microblocks"])
-        data["merkle_tree"] = tree
-        if "header" in data:
-            data["header"].setdefault("merkle_root", root)
-    block_count = len(data.get("microblocks", []))
-    block_count = len(data.get("microblocks", []))
-    data.setdefault("seed_depths", [0] * block_count)
-    data.setdefault("penalties", [0] * block_count)
-    data.setdefault("rewards", [0.0] * block_count)
-    data.setdefault("refunds", [0.0] * block_count)
-    validate_parent(data)
-    return data
-
-__all__ = [
-    "DEFAULT_MICROBLOCK_SIZE",
-    "FINAL_BLOCK_PADDING_BYTE",
-    "split_into_microblocks",
-    "reassemble_microblocks",
-    "build_merkle_tree",
-    "create_event",
-    "mark_mined",
-    "nesting_penalty",
-    "reward_for_depth",
-    "calculate_reward",
-    "compute_reward",
-    "accept_mined_seed",
-    "finalize_event",
-    "save_event",
-    "verify_originator_signature",
-    "verify_event_signature",
-    "load_event",
-    "validate_parent",
-]
-=======
 def cmd_mine(args: argparse.Namespace) -> None:
     events_dir = Path(args.data_dir) / "events"
     event_path = events_dir / f"{args.event_id}.json"
@@ -429,13 +106,13 @@
             offset += 10_000
             if result is None:
                 continue
-            encoded = result
-            if not nested_miner.verify_nested_seed(encoded, block):
+            if not nested_miner.verify_nested_seed(result, block):
                 continue
-            event_manager.accept_mined_seed(event, idx, encoded)
+            event_manager.accept_mined_seed(event, idx, result)
             print(f"\u2714 Block {idx} mined")
             break
     event_manager.save_event(event, str(events_dir))
+
 
 def cmd_remine_microblock(args: argparse.Namespace) -> None:
     events_dir = Path(args.data_dir) / "events"
@@ -459,11 +136,9 @@
     if result is None:
         print(f"No seed found for block {index}")
         return
-    encoded = result
-    if not nested_miner.verify_nested_seed(encoded, block):
+    if not nested_miner.verify_nested_seed(result, block):
         print(f"Seed verification failed for block {index}")
         return
-    event_manager.accept_mined_seed(event, index, encoded)
+    event_manager.accept_mined_seed(event, index, result)
     event_manager.save_event(event, str(events_dir))
-    print(f"Remined microblock {index}")
->>>>>>> 1d7369ca
+    print(f"Remined microblock {index}")