from __future__ import annotations

import base64
import hashlib
import json
import math
from pathlib import Path
from typing import Any, Dict, List, Tuple, Optional, TYPE_CHECKING

from nacl import signing
from . import betting_interface, nested_miner
from .config import GENESIS_HASH
from .signature_utils import sign_data, verify_signature

if TYPE_CHECKING:
    from .statement_registry import StatementRegistry

DEFAULT_MICROBLOCK_SIZE = 8  # bytes
FINAL_BLOCK_PADDING_BYTE = b"\x00"
BASE_REWARD = 1.0


def compute_reward(seed: bytes, original_size: int) -> float:
    """Return a placeholder reward based on ``seed`` size.

    This will later be tied to storage savings.  Currently it simply
    returns the number of bytes saved when ``seed`` replaces a block of
    size ``original_size``.
    """

    if original_size <= 0:
        raise ValueError("original_size must be > 0")

    saved = max(original_size - len(seed), 0)
    return float(saved)

def sha256(data: bytes) -> str:
    return hashlib.sha256(data).hexdigest()

def pad_block(data: bytes, size: int) -> bytes:
    if len(data) < size:
        return data + FINAL_BLOCK_PADDING_BYTE * (size - len(data))
    return data

def split_into_microblocks(
    statement: str, microblock_size: int = DEFAULT_MICROBLOCK_SIZE
) -> Tuple[List[bytes], int, int]:
    encoded = statement.encode("utf-8")
    total_len = len(encoded)
    block_count = math.ceil(total_len / microblock_size)
    blocks = [
        pad_block(encoded[i : i + microblock_size], microblock_size)
        for i in range(0, total_len, microblock_size)
    ]
    return blocks, block_count, total_len

def reassemble_microblocks(blocks: List[bytes]) -> str:
    payload = b"".join(blocks).rstrip(FINAL_BLOCK_PADDING_BYTE)
    return payload.decode("utf-8")

def build_merkle_tree(blocks: List[bytes]) -> Tuple[str, List[List[str]]]:
    """Return the Merkle root and full tree for ``blocks``.

    Leaves are SHA-256 hashes of each microblock. Each parent node is the
    SHA-256 hash of the concatenated child hashes. When a level has an odd
    number of nodes, the last hash is duplicated.
    """

    if not blocks:
        raise ValueError("no blocks to build merkle tree")

    level: List[bytes] = [hashlib.sha256(b).digest() for b in blocks]
    tree: List[List[bytes]] = [level]

    while len(level) > 1:
        if len(level) % 2 == 1:
            level.append(level[-1])
        next_level = [
            hashlib.sha256(level[i] + level[i + 1]).digest()
            for i in range(0, len(level), 2)
        ]
        tree.append(next_level)
        level = next_level

    root_hex = level[0].hex()
    tree_hex: List[List[str]] = [[h.hex() for h in lvl] for lvl in tree]
    return root_hex, tree_hex

def create_event(
    statement: str,
    microblock_size: int = DEFAULT_MICROBLOCK_SIZE,
    *,
    parent_id: str = GENESIS_HASH,
    private_key: Optional[str] = None,
    registry: Optional["StatementRegistry"] = None,
) -> Dict[str, Any]:
    microblocks, block_count, total_len = split_into_microblocks(
        statement, microblock_size
    )
    merkle_root, merkle_tree = build_merkle_tree(microblocks)
    statement_id = sha256(statement.encode("utf-8"))
    if registry is not None:
        if registry.has_id(statement_id):
            print(
                f"Duplicate statement_id {statement_id} already finalized; skipping"
            )
            raise ValueError("Duplicate statement")
        registry.check_and_add(statement)

    header = {
        "statement_id": statement_id,
        "original_length": total_len,
        "microblock_size": microblock_size,
        "block_count": block_count,
        "parent_id": parent_id,
        "merkle_root": merkle_root,
    }

    originator_pub: Optional[str] = None
    originator_sig: Optional[str] = None
    if private_key is not None:
        key_bytes = base64.b64decode(private_key)
        signing_key = signing.SigningKey(key_bytes)
        originator_pub = base64.b64encode(signing_key.verify_key.encode()).decode("ascii")
        originator_sig = sign_data(statement.encode("utf-8"), private_key)

    event = {
        "header": header,
        "statement": statement,
        "microblocks": microblocks,
        "merkle_tree": merkle_tree,
        "mined_status": [False] * block_count,
        "seeds": [None] * block_count,
        "seed_depths": [0] * block_count,
        "penalties": [0] * block_count,
        "rewards": [0.0] * block_count,
        "refunds": [0.0] * block_count,
        "is_closed": False,
        "bets": {"YES": [], "NO": []},
    }
    if originator_pub is not None:
        event["originator_pub"] = originator_pub
        event["originator_sig"] = originator_sig
    return event

def finalize_event(event: Dict[str, Any]) -> Dict[str, float]:
    """Resolve bets and miner rewards for ``event``.

    Returns a mapping of participant pubkeys to payout amounts which is also
    stored in ``event['payouts']``.
    """
    seeds = event.get("seeds", [])
    blocks = event.get("microblocks", [])
    if len(seeds) == len(blocks) and all(seeds):
        recombined: List[bytes] = []
        for idx, (enc, block) in enumerate(zip(seeds, blocks)):
            chain = (
                nested_miner._decode_chain(enc, len(block))
                if isinstance(enc, (bytes, bytearray))
                else enc
            )
            if not nested_miner.verify_nested_seed(chain, block):
                raise ValueError(f"invalid seed chain for microblock {idx}")
            current = chain[0]
            for step in chain[1:]:
                current = nested_miner.G(current, len(block))
                current = step
            final_block = nested_miner.G(current, len(block))
            recombined.append(final_block)
        statement = reassemble_microblocks(recombined)
        digest = sha256(statement.encode("utf-8"))
        if digest != event.get("header", {}).get("statement_id"):
            raise ValueError("final statement hash mismatch")

    yes_raw = event.get("bets", {}).get("YES", [])
    no_raw = event.get("bets", {}).get("NO", [])

    valid_yes = [b for b in yes_raw if betting_interface.verify_bet(b)]
    valid_no = [b for b in no_raw if betting_interface.verify_bet(b)]

    event["bets"]["YES"] = valid_yes
    event["bets"]["NO"] = valid_no

    yes_total = sum(b.get("amount", 0) for b in valid_yes)
    no_total = sum(b.get("amount", 0) for b in valid_no)

    success = yes_total > no_total
    winners = valid_yes if success else valid_no
    winner_total = yes_total if success else no_total

    pot = yes_total + no_total
    payouts: Dict[str, float] = {}

    originator = event.get("header", {}).get("originator_pub")
    if success and originator:
        refund = pot * 0.01
        payouts[originator] = payouts.get(originator, 0.0) + refund
        pot -= refund

    miners = event.get("miners", [])
    seeds = event.get("seeds", [])
    blocks = event.get("microblocks", [])
    for idx, miner_id in enumerate(miners):
        if miner_id is None:
            continue
        if idx >= len(seeds) or seeds[idx] is None:
            continue
        seed_chain = seeds[idx]
        block = blocks[idx] if idx < len(blocks) else b""
        if isinstance(seed_chain, (bytes, bytearray)):
            _, seed_len = nested_miner.decode_header(seed_chain[0])
            seed = seed_chain[1 : 1 + seed_len]
        else:
            seed = seed_chain[0]
        reward = compute_reward(seed, len(block))
        payouts[miner_id] = payouts.get(miner_id, 0.0) + reward

    if winner_total > 0:
        for bet in winners:
            pub = bet.get("pubkey")
            amt = bet.get("amount", 0)
            if pub:
                payout = pot * (amt / winner_total)
                payouts[pub] = payouts.get(pub, 0.0) + payout

    event["payouts"] = payouts
    return payouts

def mark_mined(
    event: Dict[str, Any], index: int, *, events_dir: Optional[str] = None
) -> None:
    if event["is_closed"]:
        return
    event["mined_status"][index] = True
    if all(event["mined_status"]):
        event["is_closed"] = True
        print(f"Event {event['header']['statement_id']} is now closed.")
        finalize_event(event)
        if events_dir is not None:
            save_event(event, events_dir)

<<<<<<< HEAD
def accept_mined_seed(
    event: Dict[str, Any], index: int, seed_chain: List[bytes] | bytes, *, miner: Optional[str] = None
) -> float:
=======
def accept_mined_seed(event: Dict[str, Any], index: int, seed_chain: List[bytes] | bytes, *, miner: Optional[str] = None) -> float:
>>>>>>> 936ec39a
    """Record ``seed_chain`` as the mining solution for ``microblock[index]``.

    ``seed_chain`` may be a list of seeds or the encoded byte form produced by
    :func:`nested_miner.find_nested_seed`. Only the first seed is validated
    against the microblock size. Nested seeds are verified via
    :func:`nested_miner.verify_nested_seed`.
    """
<<<<<<< HEAD

    block = event["microblocks"][index]
    chain_list = (
        nested_miner._decode_chain(seed_chain, len(block))
        if isinstance(seed_chain, (bytes, bytearray))
        else seed_chain
    )
    seed = chain_list[0]
    depth = len(chain_list)
    assert nested_miner.verify_nested_seed(chain_list, block), "invalid seed chain"
=======
    block = event["microblocks"][index]
    if isinstance(seed_chain, (bytes, bytearray)):
        depth, seed_len = nested_miner.decode_header(seed_chain[0])
        seed = seed_chain[1 : 1 + seed_len]
    else:
        seed = seed_chain[0]
        depth = len(seed_chain)
    assert nested_miner.verify_nested_seed(seed_chain, block), "invalid seed chain"
>>>>>>> 936ec39a

    penalty = depth - 1
    reward = compute_reward(seed, len(block))
    refund = 0.0

    microblock_size = event.get("header", {}).get("microblock_size", DEFAULT_MICROBLOCK_SIZE)
    if len(seed) > microblock_size:
        raise ValueError("seed length exceeds microblock size")

    if event["seeds"][index] is None:
        event["seeds"][index] = seed_chain
        event["seed_depths"][index] = depth
        event["penalties"][index] = penalty
        event["rewards"][index] = reward
        if "miners" in event:
            event["miners"][index] = miner
        if "refund_miners" in event:
            event["refund_miners"][index] = None
        mark_mined(event, index)
        return 0.0

    old_chain = event["seeds"][index]
    old_depth = event["seed_depths"][index]
    if isinstance(old_chain, (bytes, bytearray)):
        _, old_len = nested_miner.decode_header(old_chain[0])
        old_seed = old_chain[1 : 1 + old_len]
    else:
        old_seed = old_chain[0]

    replace = False
    if len(seed) < len(old_seed):
        replace = True
    elif len(seed) == len(old_seed) and depth < old_depth:
        replace = True

    if replace:
        refund = event["rewards"][index] - reward
        event["seeds"][index] = seed_chain
        event["seed_depths"][index] = depth
        event["penalties"][index] = penalty
        event["rewards"][index] = reward
        if "miners" in event:
            old_miner = event["miners"][index]
            event["miners"][index] = miner
        else:
            old_miner = None
        if "refund_miners" in event:
            event["refund_miners"][index] = old_miner
        event["refunds"][index] += refund
        print(f"Replaced seed at index {index}: length {len(old_seed)} depth {old_depth} -> length {len(seed)} depth {depth}")

    return refund

def save_event(event: Dict[str, Any], directory: str) -> str:
    path = Path(directory)
    path.mkdir(parents=True, exist_ok=True)
    filename = path / f"{event['header']['statement_id']}.json"
    data = event.copy()
    data["microblocks"] = [b.hex() for b in event["microblocks"]]
    if "seeds" in data:
        data["seeds"] = [s.hex() if isinstance(s, bytes) else None for s in data["seeds"]]
    if "merkle_tree" in data:
        data["merkle_tree"] = data["merkle_tree"]
    with open(filename, "w", encoding="utf-8") as f:
        json.dump(data, f, indent=2)
    return str(filename)

def verify_originator_signature(event: Dict[str, Any]) -> bool:
    """Verify the originator signature attached to ``event``."""
    header = event.get("header", {})
    signature = header.get("originator_sig")
    pubkey = header.get("originator_pub")

    if signature is None or pubkey is None:
        return False

    payload = {k: v for k, v in header.items() if k not in {"originator_sig", "originator_pub"}}
    header_hash = sha256(repr(payload).encode("utf-8")).encode("utf-8")

    if not verify_signature(header_hash, signature, pubkey):
        raise ValueError("Invalid originator signature")

    return True

def verify_event_signature(event: Dict[str, Any]) -> bool:
    """Verify the signature for ``event`` recorded at the root level."""
    signature = event.get("originator_sig")
    pubkey = event.get("originator_pub")
    statement = event.get("statement")

    if signature is None or pubkey is None or statement is None:
        return False

    if not verify_signature(statement.encode("utf-8"), signature, pubkey):
        raise ValueError("Invalid event signature")

    return True

def validate_parent(event: Dict[str, Any], *, ancestors: Optional[set[str]] = None) -> None:
    if ancestors is None:
        ancestors = {GENESIS_HASH}
    parent_id = event.get("header", {}).get("parent_id")
    if parent_id not in ancestors:
        raise ValueError("invalid parent_id")

def load_event(path: str) -> Dict[str, Any]:
    with open(path, "r", encoding="utf-8") as f:
        data = json.load(f)
    data["microblocks"] = [bytes.fromhex(b) for b in data.get("microblocks", [])]
    if "seeds" in data:
        data["seeds"] = [bytes.fromhex(s) if isinstance(s, str) and s else None for s in data["seeds"]]
    if "merkle_tree" not in data and data.get("microblocks"):
        root, tree = build_merkle_tree(data["microblocks"])
        data["merkle_tree"] = tree
        if "header" in data:
            data["header"].setdefault("merkle_root", root)
    block_count = len(data.get("microblocks", []))
    block_count = len(data.get("microblocks", []))
    data.setdefault("seed_depths", [0] * block_count)
    data.setdefault("penalties", [0] * block_count)
    data.setdefault("rewards", [0.0] * block_count)
    data.setdefault("refunds", [0.0] * block_count)
    validate_parent(data)
    return data

__all__ = [
    "DEFAULT_MICROBLOCK_SIZE",
    "FINAL_BLOCK_PADDING_BYTE",
    "split_into_microblocks",
    "reassemble_microblocks",
    "build_merkle_tree",
    "create_event",
    "mark_mined",
    "compute_reward",
    "accept_mined_seed",
    "finalize_event",
    "save_event",
    "verify_originator_signature",
    "verify_event_signature",
    "load_event",
    "validate_parent",
]<|MERGE_RESOLUTION|>--- conflicted
+++ resolved
@@ -1,418 +1,57 @@
-from __future__ import annotations
+def cmd_mine(args: argparse.Namespace) -> None:
+    events_dir = Path(args.data_dir) / "events"
+    event_path = events_dir / f"{args.event_id}.json"
+    if not event_path.exists():
+        print("Event not found")
+        return
+    event = _load_event(event_path)
+    for idx, block in enumerate(event["microblocks"]):
+        if event["mined_status"][idx]:
+            continue
+        offset = 0
+        while True:
+            result = nested_miner.find_nested_seed(
+                block,
+                start_nonce=offset,
+                attempts=10_000,
+            )
+            offset += 10_000
+            if result is None:
+                continue
+            encoded = result
+            if not nested_miner.verify_nested_seed(encoded, block):
+                continue
+            event_manager.accept_mined_seed(event, idx, encoded)
+            print(f"\u2714 Block {idx} mined")
+            break
+    event_manager.save_event(event, str(events_dir))
 
-import base64
-import hashlib
-import json
-import math
-from pathlib import Path
-from typing import Any, Dict, List, Tuple, Optional, TYPE_CHECKING
-
-from nacl import signing
-from . import betting_interface, nested_miner
-from .config import GENESIS_HASH
-from .signature_utils import sign_data, verify_signature
-
-if TYPE_CHECKING:
-    from .statement_registry import StatementRegistry
-
-DEFAULT_MICROBLOCK_SIZE = 8  # bytes
-FINAL_BLOCK_PADDING_BYTE = b"\x00"
-BASE_REWARD = 1.0
-
-
-def compute_reward(seed: bytes, original_size: int) -> float:
-    """Return a placeholder reward based on ``seed`` size.
-
-    This will later be tied to storage savings.  Currently it simply
-    returns the number of bytes saved when ``seed`` replaces a block of
-    size ``original_size``.
-    """
-
-    if original_size <= 0:
-        raise ValueError("original_size must be > 0")
-
-    saved = max(original_size - len(seed), 0)
-    return float(saved)
-
-def sha256(data: bytes) -> str:
-    return hashlib.sha256(data).hexdigest()
-
-def pad_block(data: bytes, size: int) -> bytes:
-    if len(data) < size:
-        return data + FINAL_BLOCK_PADDING_BYTE * (size - len(data))
-    return data
-
-def split_into_microblocks(
-    statement: str, microblock_size: int = DEFAULT_MICROBLOCK_SIZE
-) -> Tuple[List[bytes], int, int]:
-    encoded = statement.encode("utf-8")
-    total_len = len(encoded)
-    block_count = math.ceil(total_len / microblock_size)
-    blocks = [
-        pad_block(encoded[i : i + microblock_size], microblock_size)
-        for i in range(0, total_len, microblock_size)
-    ]
-    return blocks, block_count, total_len
-
-def reassemble_microblocks(blocks: List[bytes]) -> str:
-    payload = b"".join(blocks).rstrip(FINAL_BLOCK_PADDING_BYTE)
-    return payload.decode("utf-8")
-
-def build_merkle_tree(blocks: List[bytes]) -> Tuple[str, List[List[str]]]:
-    """Return the Merkle root and full tree for ``blocks``.
-
-    Leaves are SHA-256 hashes of each microblock. Each parent node is the
-    SHA-256 hash of the concatenated child hashes. When a level has an odd
-    number of nodes, the last hash is duplicated.
-    """
-
-    if not blocks:
-        raise ValueError("no blocks to build merkle tree")
-
-    level: List[bytes] = [hashlib.sha256(b).digest() for b in blocks]
-    tree: List[List[bytes]] = [level]
-
-    while len(level) > 1:
-        if len(level) % 2 == 1:
-            level.append(level[-1])
-        next_level = [
-            hashlib.sha256(level[i] + level[i + 1]).digest()
-            for i in range(0, len(level), 2)
-        ]
-        tree.append(next_level)
-        level = next_level
-
-    root_hex = level[0].hex()
-    tree_hex: List[List[str]] = [[h.hex() for h in lvl] for lvl in tree]
-    return root_hex, tree_hex
-
-def create_event(
-    statement: str,
-    microblock_size: int = DEFAULT_MICROBLOCK_SIZE,
-    *,
-    parent_id: str = GENESIS_HASH,
-    private_key: Optional[str] = None,
-    registry: Optional["StatementRegistry"] = None,
-) -> Dict[str, Any]:
-    microblocks, block_count, total_len = split_into_microblocks(
-        statement, microblock_size
-    )
-    merkle_root, merkle_tree = build_merkle_tree(microblocks)
-    statement_id = sha256(statement.encode("utf-8"))
-    if registry is not None:
-        if registry.has_id(statement_id):
-            print(
-                f"Duplicate statement_id {statement_id} already finalized; skipping"
-            )
-            raise ValueError("Duplicate statement")
-        registry.check_and_add(statement)
-
-    header = {
-        "statement_id": statement_id,
-        "original_length": total_len,
-        "microblock_size": microblock_size,
-        "block_count": block_count,
-        "parent_id": parent_id,
-        "merkle_root": merkle_root,
-    }
-
-    originator_pub: Optional[str] = None
-    originator_sig: Optional[str] = None
-    if private_key is not None:
-        key_bytes = base64.b64decode(private_key)
-        signing_key = signing.SigningKey(key_bytes)
-        originator_pub = base64.b64encode(signing_key.verify_key.encode()).decode("ascii")
-        originator_sig = sign_data(statement.encode("utf-8"), private_key)
-
-    event = {
-        "header": header,
-        "statement": statement,
-        "microblocks": microblocks,
-        "merkle_tree": merkle_tree,
-        "mined_status": [False] * block_count,
-        "seeds": [None] * block_count,
-        "seed_depths": [0] * block_count,
-        "penalties": [0] * block_count,
-        "rewards": [0.0] * block_count,
-        "refunds": [0.0] * block_count,
-        "is_closed": False,
-        "bets": {"YES": [], "NO": []},
-    }
-    if originator_pub is not None:
-        event["originator_pub"] = originator_pub
-        event["originator_sig"] = originator_sig
-    return event
-
-def finalize_event(event: Dict[str, Any]) -> Dict[str, float]:
-    """Resolve bets and miner rewards for ``event``.
-
-    Returns a mapping of participant pubkeys to payout amounts which is also
-    stored in ``event['payouts']``.
-    """
-    seeds = event.get("seeds", [])
-    blocks = event.get("microblocks", [])
-    if len(seeds) == len(blocks) and all(seeds):
-        recombined: List[bytes] = []
-        for idx, (enc, block) in enumerate(zip(seeds, blocks)):
-            chain = (
-                nested_miner._decode_chain(enc, len(block))
-                if isinstance(enc, (bytes, bytearray))
-                else enc
-            )
-            if not nested_miner.verify_nested_seed(chain, block):
-                raise ValueError(f"invalid seed chain for microblock {idx}")
-            current = chain[0]
-            for step in chain[1:]:
-                current = nested_miner.G(current, len(block))
-                current = step
-            final_block = nested_miner.G(current, len(block))
-            recombined.append(final_block)
-        statement = reassemble_microblocks(recombined)
-        digest = sha256(statement.encode("utf-8"))
-        if digest != event.get("header", {}).get("statement_id"):
-            raise ValueError("final statement hash mismatch")
-
-    yes_raw = event.get("bets", {}).get("YES", [])
-    no_raw = event.get("bets", {}).get("NO", [])
-
-    valid_yes = [b for b in yes_raw if betting_interface.verify_bet(b)]
-    valid_no = [b for b in no_raw if betting_interface.verify_bet(b)]
-
-    event["bets"]["YES"] = valid_yes
-    event["bets"]["NO"] = valid_no
-
-    yes_total = sum(b.get("amount", 0) for b in valid_yes)
-    no_total = sum(b.get("amount", 0) for b in valid_no)
-
-    success = yes_total > no_total
-    winners = valid_yes if success else valid_no
-    winner_total = yes_total if success else no_total
-
-    pot = yes_total + no_total
-    payouts: Dict[str, float] = {}
-
-    originator = event.get("header", {}).get("originator_pub")
-    if success and originator:
-        refund = pot * 0.01
-        payouts[originator] = payouts.get(originator, 0.0) + refund
-        pot -= refund
-
-    miners = event.get("miners", [])
-    seeds = event.get("seeds", [])
-    blocks = event.get("microblocks", [])
-    for idx, miner_id in enumerate(miners):
-        if miner_id is None:
-            continue
-        if idx >= len(seeds) or seeds[idx] is None:
-            continue
-        seed_chain = seeds[idx]
-        block = blocks[idx] if idx < len(blocks) else b""
-        if isinstance(seed_chain, (bytes, bytearray)):
-            _, seed_len = nested_miner.decode_header(seed_chain[0])
-            seed = seed_chain[1 : 1 + seed_len]
-        else:
-            seed = seed_chain[0]
-        reward = compute_reward(seed, len(block))
-        payouts[miner_id] = payouts.get(miner_id, 0.0) + reward
-
-    if winner_total > 0:
-        for bet in winners:
-            pub = bet.get("pubkey")
-            amt = bet.get("amount", 0)
-            if pub:
-                payout = pot * (amt / winner_total)
-                payouts[pub] = payouts.get(pub, 0.0) + payout
-
-    event["payouts"] = payouts
-    return payouts
-
-def mark_mined(
-    event: Dict[str, Any], index: int, *, events_dir: Optional[str] = None
-) -> None:
-    if event["is_closed"]:
+def cmd_remine_microblock(args: argparse.Namespace) -> None:
+    events_dir = Path(args.data_dir) / "events"
+    event_path = events_dir / f"{args.event_id}.json"
+    if not event_path.exists():
+        print("Event not found")
         return
-    event["mined_status"][index] = True
-    if all(event["mined_status"]):
-        event["is_closed"] = True
-        print(f"Event {event['header']['statement_id']} is now closed.")
-        finalize_event(event)
-        if events_dir is not None:
-            save_event(event, events_dir)
-
-<<<<<<< HEAD
-def accept_mined_seed(
-    event: Dict[str, Any], index: int, seed_chain: List[bytes] | bytes, *, miner: Optional[str] = None
-) -> float:
-=======
-def accept_mined_seed(event: Dict[str, Any], index: int, seed_chain: List[bytes] | bytes, *, miner: Optional[str] = None) -> float:
->>>>>>> 936ec39a
-    """Record ``seed_chain`` as the mining solution for ``microblock[index]``.
-
-    ``seed_chain`` may be a list of seeds or the encoded byte form produced by
-    :func:`nested_miner.find_nested_seed`. Only the first seed is validated
-    against the microblock size. Nested seeds are verified via
-    :func:`nested_miner.verify_nested_seed`.
-    """
-<<<<<<< HEAD
-
+    event = _load_event(event_path)
+    if event.get("is_closed"):
+        print("Event is closed")
+        return
+    index = args.index
+    if index < 0 or index >= len(event["microblocks"]):
+        print("Invalid index")
+        return
+    if event["mined_status"][index] and not args.force:
+        print("Microblock already mined; use --force to replace")
+        return
     block = event["microblocks"][index]
-    chain_list = (
-        nested_miner._decode_chain(seed_chain, len(block))
-        if isinstance(seed_chain, (bytes, bytearray))
-        else seed_chain
-    )
-    seed = chain_list[0]
-    depth = len(chain_list)
-    assert nested_miner.verify_nested_seed(chain_list, block), "invalid seed chain"
-=======
-    block = event["microblocks"][index]
-    if isinstance(seed_chain, (bytes, bytearray)):
-        depth, seed_len = nested_miner.decode_header(seed_chain[0])
-        seed = seed_chain[1 : 1 + seed_len]
-    else:
-        seed = seed_chain[0]
-        depth = len(seed_chain)
-    assert nested_miner.verify_nested_seed(seed_chain, block), "invalid seed chain"
->>>>>>> 936ec39a
-
-    penalty = depth - 1
-    reward = compute_reward(seed, len(block))
-    refund = 0.0
-
-    microblock_size = event.get("header", {}).get("microblock_size", DEFAULT_MICROBLOCK_SIZE)
-    if len(seed) > microblock_size:
-        raise ValueError("seed length exceeds microblock size")
-
-    if event["seeds"][index] is None:
-        event["seeds"][index] = seed_chain
-        event["seed_depths"][index] = depth
-        event["penalties"][index] = penalty
-        event["rewards"][index] = reward
-        if "miners" in event:
-            event["miners"][index] = miner
-        if "refund_miners" in event:
-            event["refund_miners"][index] = None
-        mark_mined(event, index)
-        return 0.0
-
-    old_chain = event["seeds"][index]
-    old_depth = event["seed_depths"][index]
-    if isinstance(old_chain, (bytes, bytearray)):
-        _, old_len = nested_miner.decode_header(old_chain[0])
-        old_seed = old_chain[1 : 1 + old_len]
-    else:
-        old_seed = old_chain[0]
-
-    replace = False
-    if len(seed) < len(old_seed):
-        replace = True
-    elif len(seed) == len(old_seed) and depth < old_depth:
-        replace = True
-
-    if replace:
-        refund = event["rewards"][index] - reward
-        event["seeds"][index] = seed_chain
-        event["seed_depths"][index] = depth
-        event["penalties"][index] = penalty
-        event["rewards"][index] = reward
-        if "miners" in event:
-            old_miner = event["miners"][index]
-            event["miners"][index] = miner
-        else:
-            old_miner = None
-        if "refund_miners" in event:
-            event["refund_miners"][index] = old_miner
-        event["refunds"][index] += refund
-        print(f"Replaced seed at index {index}: length {len(old_seed)} depth {old_depth} -> length {len(seed)} depth {depth}")
-
-    return refund
-
-def save_event(event: Dict[str, Any], directory: str) -> str:
-    path = Path(directory)
-    path.mkdir(parents=True, exist_ok=True)
-    filename = path / f"{event['header']['statement_id']}.json"
-    data = event.copy()
-    data["microblocks"] = [b.hex() for b in event["microblocks"]]
-    if "seeds" in data:
-        data["seeds"] = [s.hex() if isinstance(s, bytes) else None for s in data["seeds"]]
-    if "merkle_tree" in data:
-        data["merkle_tree"] = data["merkle_tree"]
-    with open(filename, "w", encoding="utf-8") as f:
-        json.dump(data, f, indent=2)
-    return str(filename)
-
-def verify_originator_signature(event: Dict[str, Any]) -> bool:
-    """Verify the originator signature attached to ``event``."""
-    header = event.get("header", {})
-    signature = header.get("originator_sig")
-    pubkey = header.get("originator_pub")
-
-    if signature is None or pubkey is None:
-        return False
-
-    payload = {k: v for k, v in header.items() if k not in {"originator_sig", "originator_pub"}}
-    header_hash = sha256(repr(payload).encode("utf-8")).encode("utf-8")
-
-    if not verify_signature(header_hash, signature, pubkey):
-        raise ValueError("Invalid originator signature")
-
-    return True
-
-def verify_event_signature(event: Dict[str, Any]) -> bool:
-    """Verify the signature for ``event`` recorded at the root level."""
-    signature = event.get("originator_sig")
-    pubkey = event.get("originator_pub")
-    statement = event.get("statement")
-
-    if signature is None or pubkey is None or statement is None:
-        return False
-
-    if not verify_signature(statement.encode("utf-8"), signature, pubkey):
-        raise ValueError("Invalid event signature")
-
-    return True
-
-def validate_parent(event: Dict[str, Any], *, ancestors: Optional[set[str]] = None) -> None:
-    if ancestors is None:
-        ancestors = {GENESIS_HASH}
-    parent_id = event.get("header", {}).get("parent_id")
-    if parent_id not in ancestors:
-        raise ValueError("invalid parent_id")
-
-def load_event(path: str) -> Dict[str, Any]:
-    with open(path, "r", encoding="utf-8") as f:
-        data = json.load(f)
-    data["microblocks"] = [bytes.fromhex(b) for b in data.get("microblocks", [])]
-    if "seeds" in data:
-        data["seeds"] = [bytes.fromhex(s) if isinstance(s, str) and s else None for s in data["seeds"]]
-    if "merkle_tree" not in data and data.get("microblocks"):
-        root, tree = build_merkle_tree(data["microblocks"])
-        data["merkle_tree"] = tree
-        if "header" in data:
-            data["header"].setdefault("merkle_root", root)
-    block_count = len(data.get("microblocks", []))
-    block_count = len(data.get("microblocks", []))
-    data.setdefault("seed_depths", [0] * block_count)
-    data.setdefault("penalties", [0] * block_count)
-    data.setdefault("rewards", [0.0] * block_count)
-    data.setdefault("refunds", [0.0] * block_count)
-    validate_parent(data)
-    return data
-
-__all__ = [
-    "DEFAULT_MICROBLOCK_SIZE",
-    "FINAL_BLOCK_PADDING_BYTE",
-    "split_into_microblocks",
-    "reassemble_microblocks",
-    "build_merkle_tree",
-    "create_event",
-    "mark_mined",
-    "compute_reward",
-    "accept_mined_seed",
-    "finalize_event",
-    "save_event",
-    "verify_originator_signature",
-    "verify_event_signature",
-    "load_event",
-    "validate_parent",
-]+    result = nested_miner.find_nested_seed(block)
+    if result is None:
+        print(f"No seed found for block {index}")
+        return
+    encoded = result
+    if not nested_miner.verify_nested_seed(encoded, block):
+        print(f"Seed verification failed for block {index}")
+        return
+    event_manager.accept_mined_seed(event, index, encoded)
+    event_manager.save_event(event, str(events_dir))
+    print(f"Remined microblock {index}")