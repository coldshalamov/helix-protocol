import hashlib
import math
import json
import base64
from pathlib import Path
from typing import Any, Dict, List, Tuple, TYPE_CHECKING, Optional

if TYPE_CHECKING:
    from .statement_registry import StatementRegistry

from .signature_utils import load_keys, sign_data, verify_signature
from nacl import signing
from .config import GENESIS_HASH
from . import nested_miner

DEFAULT_MICROBLOCK_SIZE = 8  # bytes
FINAL_BLOCK_PADDING_BYTE = b"\x00"
BASE_REWARD = 1.0
# Base gas cost applied per microblock when a statement is submitted
GAS_FEE_PER_MICROBLOCK = 1


def nesting_penalty(depth: int) -> int:
    if depth < 1:
        raise ValueError("depth must be >= 1")
    return depth - 1


def reward_for_depth(depth: int) -> float:
    return BASE_REWARD / depth


def calculate_reward(base: float, depth: int) -> float:
    """Return the reward for ``depth`` using ``base`` tokens.

    Reward scales inversely with the depth of the mined seed.  A depth-1
    seed receives the full ``base`` amount, depth-2 receives half, and so
    on.  The result is rounded to four decimal places.
    """
    if depth < 1:
        raise ValueError("depth must be >= 1")
    reward = base / depth
    return round(reward, 4)


def sha256(data: bytes) -> str:
    return hashlib.sha256(data).hexdigest()


def pad_block(data: bytes, size: int) -> bytes:
    if len(data) < size:
        return data + FINAL_BLOCK_PADDING_BYTE * (size - len(data))
    return data


def split_into_microblocks(
    statement: str, microblock_size: int = DEFAULT_MICROBLOCK_SIZE
) -> Tuple[List[bytes], int, int]:
    encoded = statement.encode("utf-8")
    total_len = len(encoded)
    block_count = math.ceil(total_len / microblock_size)
    blocks = [
        pad_block(encoded[i : i + microblock_size], microblock_size)
        for i in range(0, total_len, microblock_size)
    ]
    return blocks, block_count, total_len


def reassemble_microblocks(blocks: List[bytes]) -> str:
    payload = b"".join(blocks).rstrip(FINAL_BLOCK_PADDING_BYTE)
    return payload.decode("utf-8")


def create_event(
    statement: str,
    microblock_size: int = DEFAULT_MICROBLOCK_SIZE,
    *,
    parent_id: str = GENESIS_HASH,
    private_key: Optional[str] = None,
    registry: Optional["StatementRegistry"] = None,
) -> Dict[str, Any]:
    microblocks, block_count, total_len = split_into_microblocks(
        statement, microblock_size
    )
    statement_id = sha256(statement.encode("utf-8"))
    if registry is not None:
        if registry.has_id(statement_id):
            print(
                f"Duplicate statement_id {statement_id} already finalized; skipping"
            )
            raise ValueError("Duplicate statement")
        registry.check_and_add(statement)

    header = {
        "statement_id": statement_id,
        "original_length": total_len,
        "microblock_size": microblock_size,
        "block_count": block_count,
        "parent_id": parent_id,
        "gas_fee": block_count * GAS_FEE_PER_MICROBLOCK,
    }

    originator_pub: Optional[str] = None
    originator_sig: Optional[str] = None
    if private_key is not None:
        key_bytes = base64.b64decode(private_key)
        signing_key = signing.SigningKey(key_bytes)
        originator_pub = base64.b64encode(signing_key.verify_key.encode()).decode(
            "ascii"
        )
        originator_sig = sign_data(statement.encode("utf-8"), private_key)

    event = {
        "header": header,
        "statement": statement,
        "microblocks": microblocks,
        "mined_status": [False] * block_count,
        "seeds": [None] * block_count,
        "seed_depths": [0] * block_count,
        "penalties": [0] * block_count,
        "rewards": [0.0] * block_count,
        "refunds": [0.0] * block_count,
        "miners": [None] * block_count,
        "is_closed": False,
        "bets": {"YES": [], "NO": []},
    }
    if originator_pub is not None:
        event["originator_pub"] = originator_pub
        event["originator_sig"] = originator_sig
    return event


def mark_mined(event: Dict[str, Any], index: int) -> None:
    if event["is_closed"]:
        return
    event["mined_status"][index] = True
    if all(event["mined_status"]):
        event["is_closed"] = True
        print(f"Event {event['header']['statement_id']} is now closed.")


<<<<<<< HEAD
def accept_mined_seed(event: Dict[str, Any], index: int, seed_chain: list[bytes]) -> float:
    """Accept ``seed_chain`` for microblock ``index`` of ``event``.

    ``seed_chain`` contains the starting seed followed by any intermediate
    values.  Its length represents the depth of the nested mining.  The chain
    is verified with :func:`verify_nested_seed` before it is applied.
    """

    seed = seed_chain[0]
    depth = len(seed_chain)

    block = event["microblocks"][index]
    assert nested_miner.verify_nested_seed(seed_chain, block), "invalid seed chain"

=======
def accept_mined_seed(
    event: Dict[str, Any],
    index: int,
    seed: bytes,
    depth: int,
    *,
    miner: str | None = None,
) -> float:
>>>>>>> 49eb2893
    penalty = nesting_penalty(depth)
    reward = reward_for_depth(depth)
    refund = 0.0

    microblock_size = event.get("header", {}).get("microblock_size", DEFAULT_MICROBLOCK_SIZE)
    if len(seed) > microblock_size:
        raise ValueError("seed length exceeds microblock size")

    if event["seeds"][index] is None:
        event["seeds"][index] = seed
        event["seed_depths"][index] = depth
        event["penalties"][index] = penalty
        event["rewards"][index] = reward
        if "miners" in event:
            event["miners"][index] = miner
        mark_mined(event, index)
        return 0.0

    old_seed = event["seeds"][index]
    old_depth = event["seed_depths"][index]

    replace = False
    if len(seed) < len(old_seed):
        replace = True
    elif len(seed) == len(old_seed) and depth < old_depth:
        replace = True

    if replace:
        refund = event["rewards"][index] - reward
        event["seeds"][index] = seed
        event["seed_depths"][index] = depth
        event["penalties"][index] = penalty
        event["rewards"][index] = reward
        if "miners" in event:
            event["miners"][index] = miner
        event["refunds"][index] += refund
        print(
            f"Replaced seed at index {index}: length {len(old_seed)} depth {old_depth} -> length {len(seed)} depth {depth}"
        )

    return refund


def save_event(event: Dict[str, Any], directory: str) -> str:
    path = Path(directory)
    path.mkdir(parents=True, exist_ok=True)
    filename = path / f"{event['header']['statement_id']}.json"
    data = event.copy()
    data["microblocks"] = [b.hex() for b in event["microblocks"]]
    if "seeds" in data:
        data["seeds"] = [s.hex() if isinstance(s, bytes) else None for s in data["seeds"]]
    # miners are stored directly and require no transformation
    with open(filename, "w", encoding="utf-8") as f:
        json.dump(data, f, indent=2)
    return str(filename)


def verify_originator_signature(event: Dict[str, Any]) -> bool:
    """Verify the originator signature attached to ``event``."""
    header = event.get("header", {})
    signature = header.get("originator_sig")
    pubkey = header.get("originator_pub")

    if signature is None or pubkey is None:
        return False

    payload = {
        k: v for k, v in header.items() if k not in {"originator_sig", "originator_pub"}
    }
    header_hash = sha256(repr(payload).encode("utf-8")).encode("utf-8")

    if not verify_signature(header_hash, signature, pubkey):
        raise ValueError("Invalid originator signature")

    return True


def verify_event_signature(event: Dict[str, Any]) -> bool:
    """Verify the signature for ``event`` recorded at the root level."""
    signature = event.get("originator_sig")
    pubkey = event.get("originator_pub")
    statement = event.get("statement")

    if signature is None or pubkey is None or statement is None:
        return False

    if not verify_signature(statement.encode("utf-8"), signature, pubkey):
        raise ValueError("Invalid event signature")

    return True


def validate_parent(event: Dict[str, Any], *, ancestors: Optional[set[str]] = None) -> None:
    if ancestors is None:
        ancestors = {GENESIS_HASH}
    parent_id = event.get("header", {}).get("parent_id")
    if parent_id not in ancestors:
        raise ValueError("invalid parent_id")


def load_event(path: str) -> Dict[str, Any]:
    with open(path, "r", encoding="utf-8") as f:
        data = json.load(f)
    data["microblocks"] = [bytes.fromhex(b) for b in data.get("microblocks", [])]
    if "seeds" in data:
        data["seeds"] = [bytes.fromhex(s) if isinstance(s, str) and s else None for s in data["seeds"]]
    block_count = len(data.get("microblocks", []))
    data.setdefault("seed_depths", [0] * block_count)
    data.setdefault("penalties", [0] * block_count)
    data.setdefault("rewards", [0.0] * block_count)
    data.setdefault("refunds", [0.0] * block_count)
    data.setdefault("miners", [None] * block_count)
    validate_parent(data)
    return data


__all__ = [
    "DEFAULT_MICROBLOCK_SIZE",
    "FINAL_BLOCK_PADDING_BYTE",
    "BASE_REWARD",
    "GAS_FEE_PER_MICROBLOCK",
    "split_into_microblocks",
    "reassemble_microblocks",
    "create_event",
    "mark_mined",
    "nesting_penalty",
    "reward_for_depth",
    "calculate_reward",
    "accept_mined_seed",
    "save_event",
    "verify_originator_signature",
    "verify_event_signature",
    "load_event",
    "validate_parent",
]<|MERGE_RESOLUTION|>--- conflicted
+++ resolved
@@ -1,169 +1,16 @@
-import hashlib
-import math
-import json
-import base64
-from pathlib import Path
-from typing import Any, Dict, List, Tuple, TYPE_CHECKING, Optional
-
-if TYPE_CHECKING:
-    from .statement_registry import StatementRegistry
-
-from .signature_utils import load_keys, sign_data, verify_signature
-from nacl import signing
-from .config import GENESIS_HASH
-from . import nested_miner
-
-DEFAULT_MICROBLOCK_SIZE = 8  # bytes
-FINAL_BLOCK_PADDING_BYTE = b"\x00"
-BASE_REWARD = 1.0
-# Base gas cost applied per microblock when a statement is submitted
-GAS_FEE_PER_MICROBLOCK = 1
-
-
-def nesting_penalty(depth: int) -> int:
-    if depth < 1:
-        raise ValueError("depth must be >= 1")
-    return depth - 1
-
-
-def reward_for_depth(depth: int) -> float:
-    return BASE_REWARD / depth
-
-
-def calculate_reward(base: float, depth: int) -> float:
-    """Return the reward for ``depth`` using ``base`` tokens.
-
-    Reward scales inversely with the depth of the mined seed.  A depth-1
-    seed receives the full ``base`` amount, depth-2 receives half, and so
-    on.  The result is rounded to four decimal places.
-    """
-    if depth < 1:
-        raise ValueError("depth must be >= 1")
-    reward = base / depth
-    return round(reward, 4)
-
-
-def sha256(data: bytes) -> str:
-    return hashlib.sha256(data).hexdigest()
-
-
-def pad_block(data: bytes, size: int) -> bytes:
-    if len(data) < size:
-        return data + FINAL_BLOCK_PADDING_BYTE * (size - len(data))
-    return data
-
-
-def split_into_microblocks(
-    statement: str, microblock_size: int = DEFAULT_MICROBLOCK_SIZE
-) -> Tuple[List[bytes], int, int]:
-    encoded = statement.encode("utf-8")
-    total_len = len(encoded)
-    block_count = math.ceil(total_len / microblock_size)
-    blocks = [
-        pad_block(encoded[i : i + microblock_size], microblock_size)
-        for i in range(0, total_len, microblock_size)
-    ]
-    return blocks, block_count, total_len
-
-
-def reassemble_microblocks(blocks: List[bytes]) -> str:
-    payload = b"".join(blocks).rstrip(FINAL_BLOCK_PADDING_BYTE)
-    return payload.decode("utf-8")
-
-
-def create_event(
-    statement: str,
-    microblock_size: int = DEFAULT_MICROBLOCK_SIZE,
-    *,
-    parent_id: str = GENESIS_HASH,
-    private_key: Optional[str] = None,
-    registry: Optional["StatementRegistry"] = None,
-) -> Dict[str, Any]:
-    microblocks, block_count, total_len = split_into_microblocks(
-        statement, microblock_size
-    )
-    statement_id = sha256(statement.encode("utf-8"))
-    if registry is not None:
-        if registry.has_id(statement_id):
-            print(
-                f"Duplicate statement_id {statement_id} already finalized; skipping"
-            )
-            raise ValueError("Duplicate statement")
-        registry.check_and_add(statement)
-
-    header = {
-        "statement_id": statement_id,
-        "original_length": total_len,
-        "microblock_size": microblock_size,
-        "block_count": block_count,
-        "parent_id": parent_id,
-        "gas_fee": block_count * GAS_FEE_PER_MICROBLOCK,
-    }
-
-    originator_pub: Optional[str] = None
-    originator_sig: Optional[str] = None
-    if private_key is not None:
-        key_bytes = base64.b64decode(private_key)
-        signing_key = signing.SigningKey(key_bytes)
-        originator_pub = base64.b64encode(signing_key.verify_key.encode()).decode(
-            "ascii"
-        )
-        originator_sig = sign_data(statement.encode("utf-8"), private_key)
-
-    event = {
-        "header": header,
-        "statement": statement,
-        "microblocks": microblocks,
-        "mined_status": [False] * block_count,
-        "seeds": [None] * block_count,
-        "seed_depths": [0] * block_count,
-        "penalties": [0] * block_count,
-        "rewards": [0.0] * block_count,
-        "refunds": [0.0] * block_count,
-        "miners": [None] * block_count,
-        "is_closed": False,
-        "bets": {"YES": [], "NO": []},
-    }
-    if originator_pub is not None:
-        event["originator_pub"] = originator_pub
-        event["originator_sig"] = originator_sig
-    return event
-
-
-def mark_mined(event: Dict[str, Any], index: int) -> None:
-    if event["is_closed"]:
-        return
-    event["mined_status"][index] = True
-    if all(event["mined_status"]):
-        event["is_closed"] = True
-        print(f"Event {event['header']['statement_id']} is now closed.")
-
-
-<<<<<<< HEAD
-def accept_mined_seed(event: Dict[str, Any], index: int, seed_chain: list[bytes]) -> float:
+def accept_mined_seed(event: Dict[str, Any], index: int, seed_chain: List[bytes], *, miner: Optional[str] = None) -> float:
     """Accept ``seed_chain`` for microblock ``index`` of ``event``.
 
     ``seed_chain`` contains the starting seed followed by any intermediate
     values.  Its length represents the depth of the nested mining.  The chain
     is verified with :func:`verify_nested_seed` before it is applied.
     """
-
     seed = seed_chain[0]
     depth = len(seed_chain)
 
     block = event["microblocks"][index]
     assert nested_miner.verify_nested_seed(seed_chain, block), "invalid seed chain"
 
-=======
-def accept_mined_seed(
-    event: Dict[str, Any],
-    index: int,
-    seed: bytes,
-    depth: int,
-    *,
-    miner: str | None = None,
-) -> float:
->>>>>>> 49eb2893
     penalty = nesting_penalty(depth)
     reward = reward_for_depth(depth)
     refund = 0.0
@@ -204,98 +51,4 @@
             f"Replaced seed at index {index}: length {len(old_seed)} depth {old_depth} -> length {len(seed)} depth {depth}"
         )
 
-    return refund
-
-
-def save_event(event: Dict[str, Any], directory: str) -> str:
-    path = Path(directory)
-    path.mkdir(parents=True, exist_ok=True)
-    filename = path / f"{event['header']['statement_id']}.json"
-    data = event.copy()
-    data["microblocks"] = [b.hex() for b in event["microblocks"]]
-    if "seeds" in data:
-        data["seeds"] = [s.hex() if isinstance(s, bytes) else None for s in data["seeds"]]
-    # miners are stored directly and require no transformation
-    with open(filename, "w", encoding="utf-8") as f:
-        json.dump(data, f, indent=2)
-    return str(filename)
-
-
-def verify_originator_signature(event: Dict[str, Any]) -> bool:
-    """Verify the originator signature attached to ``event``."""
-    header = event.get("header", {})
-    signature = header.get("originator_sig")
-    pubkey = header.get("originator_pub")
-
-    if signature is None or pubkey is None:
-        return False
-
-    payload = {
-        k: v for k, v in header.items() if k not in {"originator_sig", "originator_pub"}
-    }
-    header_hash = sha256(repr(payload).encode("utf-8")).encode("utf-8")
-
-    if not verify_signature(header_hash, signature, pubkey):
-        raise ValueError("Invalid originator signature")
-
-    return True
-
-
-def verify_event_signature(event: Dict[str, Any]) -> bool:
-    """Verify the signature for ``event`` recorded at the root level."""
-    signature = event.get("originator_sig")
-    pubkey = event.get("originator_pub")
-    statement = event.get("statement")
-
-    if signature is None or pubkey is None or statement is None:
-        return False
-
-    if not verify_signature(statement.encode("utf-8"), signature, pubkey):
-        raise ValueError("Invalid event signature")
-
-    return True
-
-
-def validate_parent(event: Dict[str, Any], *, ancestors: Optional[set[str]] = None) -> None:
-    if ancestors is None:
-        ancestors = {GENESIS_HASH}
-    parent_id = event.get("header", {}).get("parent_id")
-    if parent_id not in ancestors:
-        raise ValueError("invalid parent_id")
-
-
-def load_event(path: str) -> Dict[str, Any]:
-    with open(path, "r", encoding="utf-8") as f:
-        data = json.load(f)
-    data["microblocks"] = [bytes.fromhex(b) for b in data.get("microblocks", [])]
-    if "seeds" in data:
-        data["seeds"] = [bytes.fromhex(s) if isinstance(s, str) and s else None for s in data["seeds"]]
-    block_count = len(data.get("microblocks", []))
-    data.setdefault("seed_depths", [0] * block_count)
-    data.setdefault("penalties", [0] * block_count)
-    data.setdefault("rewards", [0.0] * block_count)
-    data.setdefault("refunds", [0.0] * block_count)
-    data.setdefault("miners", [None] * block_count)
-    validate_parent(data)
-    return data
-
-
-__all__ = [
-    "DEFAULT_MICROBLOCK_SIZE",
-    "FINAL_BLOCK_PADDING_BYTE",
-    "BASE_REWARD",
-    "GAS_FEE_PER_MICROBLOCK",
-    "split_into_microblocks",
-    "reassemble_microblocks",
-    "create_event",
-    "mark_mined",
-    "nesting_penalty",
-    "reward_for_depth",
-    "calculate_reward",
-    "accept_mined_seed",
-    "save_event",
-    "verify_originator_signature",
-    "verify_event_signature",
-    "load_event",
-    "validate_parent",
-]+    return refund