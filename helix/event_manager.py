import hashlib
import math
import json
from pathlib import Path
from typing import Any, Dict, List, Tuple, TYPE_CHECKING

if TYPE_CHECKING:
    from .statement_registry import StatementRegistry

from .signature_utils import load_keys, sign_data, verify_signature
from .config import GENESIS_HASH

DEFAULT_MICROBLOCK_SIZE = 8  # bytes
FINAL_BLOCK_PADDING_BYTE = b"\x00"
BASE_REWARD = 1.0


def nesting_penalty(depth: int) -> int:
    if depth < 1:
        raise ValueError("depth must be >= 1")
    return depth - 1


def reward_for_depth(depth: int) -> float:
    return BASE_REWARD / depth


def sha256(data: bytes) -> str:
    return hashlib.sha256(data).hexdigest()


def pad_block(data: bytes, size: int) -> bytes:
    if len(data) < size:
        return data + FINAL_BLOCK_PADDING_BYTE * (size - len(data))
    return data


def split_into_microblocks(
    statement: str, microblock_size: int = DEFAULT_MICROBLOCK_SIZE
) -> Tuple[List[bytes], int, int]:
    encoded = statement.encode("utf-8")
    total_len = len(encoded)
    block_count = math.ceil(total_len / microblock_size)
    blocks = [
        pad_block(encoded[i : i + microblock_size], microblock_size)
        for i in range(0, total_len, microblock_size)
    ]
    return blocks, block_count, total_len


def reassemble_microblocks(blocks: List[bytes]) -> str:
    payload = b"".join(blocks).rstrip(FINAL_BLOCK_PADDING_BYTE)
    return payload.decode("utf-8")


def create_event(
    statement: str,
    microblock_size: int = DEFAULT_MICROBLOCK_SIZE,
    *,
    parent_id: str = GENESIS_HASH,
    keyfile: str | None = None,
    registry: "StatementRegistry" | None = None,
) -> Dict[str, Any]:
    microblocks, block_count, total_len = split_into_microblocks(
        statement, microblock_size
    )
    statement_id = sha256(statement.encode("utf-8"))
    if registry is not None:
        registry.check_and_add(statement)

    header = {
        "statement_id": statement_id,
        "original_length": total_len,
        "microblock_size": microblock_size,
        "block_count": block_count,
        "parent_id": parent_id,
    }

    if keyfile is not None:
        pub, priv = load_keys(keyfile)
        signature = sign_data(repr(header).encode("utf-8"), priv)
        header["originator_sig"] = signature
        header["originator_pub"] = pub

    event = {
        "header": header,
        "statement": statement,
        "microblocks": microblocks,
        "mined_status": [False] * block_count,
        "seeds": [None] * block_count,
        "seed_depths": [0] * block_count,
        "penalties": [0] * block_count,
        "rewards": [0.0] * block_count,
        "refunds": [0.0] * block_count,
        "is_closed": False,
        "bets": {"YES": [], "NO": []},
    }
    return event


def mark_mined(event: Dict[str, Any], index: int) -> None:
    if event["is_closed"]:
        return
    event["mined_status"][index] = True
    if all(event["mined_status"]):
        event["is_closed"] = True
        print(f"Event {event['header']['statement_id']} is now closed.")


def accept_mined_seed(event: Dict[str, Any], index: int, seed: bytes, depth: int) -> float:
    penalty = nesting_penalty(depth)
    reward = reward_for_depth(depth)
    refund = 0.0

    microblock_size = event.get("header", {}).get("microblock_size", DEFAULT_MICROBLOCK_SIZE)
    if len(seed) > microblock_size:
        raise ValueError("seed length exceeds microblock size")

    if event["seeds"][index] is None:
        event["seeds"][index] = seed
        event["seed_depths"][index] = depth
        event["penalties"][index] = penalty
        event["rewards"][index] = reward
        mark_mined(event, index)
        return 0.0

    old_seed = event["seeds"][index]
    old_depth = event["seed_depths"][index]

    replace = False
    if len(seed) < len(old_seed):
        replace = True
    elif len(seed) == len(old_seed) and depth < old_depth:
        replace = True

    if replace:
        refund = event["rewards"][index] - reward
        event["seeds"][index] = seed
        event["seed_depths"][index] = depth
        event["penalties"][index] = penalty
        event["rewards"][index] = reward
        event["refunds"][index] += refund
        print(
            f"Replaced seed at index {index}: length {len(old_seed)} depth {old_depth} -> length {len(seed)} depth {depth}"
        )

    return refund


def save_event(event: Dict[str, Any], directory: str) -> str:
    path = Path(directory)
    path.mkdir(parents=True, exist_ok=True)
    filename = path / f"{event['header']['statement_id']}.json"
    data = event.copy()
    data["microblocks"] = [b.hex() for b in event["microblocks"]]
    if "seeds" in data:
        data["seeds"] = [s.hex() if isinstance(s, bytes) else None for s in data["seeds"]]
    with open(filename, "w", encoding="utf-8") as f:
        json.dump(data, f, indent=2)
    return str(filename)


<<<<<<< HEAD
def verify_originator_signature(event: Dict[str, Any]) -> bool:
    """Verify the originator signature attached to ``event``.

    The function computes the SHA-256 hash of the header (excluding the
    signature fields) and verifies that ``originator_sig`` was produced
    by the private key corresponding to ``originator_pub``.  If the
    signature is present but does not validate, a ``ValueError`` is
    raised.  The function returns ``True`` when the signature is valid
    and ``False`` when the event lacks originator signature data.
    """

    header = event.get("header", {})
    signature = header.get("originator_sig")
    pubkey = header.get("originator_pub")

    if signature is None or pubkey is None:
        return False

    payload = {
        k: v for k, v in header.items() if k not in {"originator_sig", "originator_pub"}
    }
    header_hash = sha256(repr(payload).encode("utf-8")).encode("utf-8")

    if not verify_signature(header_hash, signature, pubkey):
        raise ValueError("Invalid originator signature")

    return True


def validate_parent(event: Dict[str, Any], *, ancestors: Optional[set[str]] = None) -> None:
=======
def validate_parent(event: Dict[str, Any], *, ancestors: set[str] | None = None) -> None:
>>>>>>> be636779
    if ancestors is None:
        ancestors = {GENESIS_HASH}
    parent_id = event.get("header", {}).get("parent_id")
    if parent_id not in ancestors:
        raise ValueError("invalid parent_id")


def load_event(path: str) -> Dict[str, Any]:
    with open(path, "r", encoding="utf-8") as f:
        data = json.load(f)
    data["microblocks"] = [bytes.fromhex(b) for b in data.get("microblocks", [])]
    if "seeds" in data:
        data["seeds"] = [bytes.fromhex(s) if isinstance(s, str) and s else None for s in data["seeds"]]
    block_count = len(data.get("microblocks", []))
    data.setdefault("seed_depths", [0] * block_count)
    data.setdefault("penalties", [0] * block_count)
    data.setdefault("rewards", [0.0] * block_count)
    data.setdefault("refunds", [0.0] * block_count)
    validate_parent(data)
    return data


__all__ = [
    "DEFAULT_MICROBLOCK_SIZE",
    "FINAL_BLOCK_PADDING_BYTE",
    "split_into_microblocks",
    "reassemble_microblocks",
    "create_event",
    "mark_mined",
    "nesting_penalty",
    "reward_for_depth",
    "accept_mined_seed",
    "save_event",
    "verify_originator_signature",
    "load_event",
    "validate_parent",
]<|MERGE_RESOLUTION|>--- conflicted
+++ resolved
@@ -2,7 +2,7 @@
 import math
 import json
 from pathlib import Path
-from typing import Any, Dict, List, Tuple, TYPE_CHECKING
+from typing import Any, Dict, List, Tuple, TYPE_CHECKING, Optional
 
 if TYPE_CHECKING:
     from .statement_registry import StatementRegistry
@@ -58,8 +58,8 @@
     microblock_size: int = DEFAULT_MICROBLOCK_SIZE,
     *,
     parent_id: str = GENESIS_HASH,
-    keyfile: str | None = None,
-    registry: "StatementRegistry" | None = None,
+    keyfile: Optional[str] = None,
+    registry: Optional["StatementRegistry"] = None,
 ) -> Dict[str, Any]:
     microblocks, block_count, total_len = split_into_microblocks(
         statement, microblock_size
@@ -160,18 +160,8 @@
     return str(filename)
 
 
-<<<<<<< HEAD
 def verify_originator_signature(event: Dict[str, Any]) -> bool:
-    """Verify the originator signature attached to ``event``.
-
-    The function computes the SHA-256 hash of the header (excluding the
-    signature fields) and verifies that ``originator_sig`` was produced
-    by the private key corresponding to ``originator_pub``.  If the
-    signature is present but does not validate, a ``ValueError`` is
-    raised.  The function returns ``True`` when the signature is valid
-    and ``False`` when the event lacks originator signature data.
-    """
-
+    """Verify the originator signature attached to ``event``."""
     header = event.get("header", {})
     signature = header.get("originator_sig")
     pubkey = header.get("originator_pub")
@@ -191,9 +181,6 @@
 
 
 def validate_parent(event: Dict[str, Any], *, ancestors: Optional[set[str]] = None) -> None:
-=======
-def validate_parent(event: Dict[str, Any], *, ancestors: set[str] | None = None) -> None:
->>>>>>> be636779
     if ancestors is None:
         ancestors = {GENESIS_HASH}
     parent_id = event.get("header", {}).get("parent_id")
