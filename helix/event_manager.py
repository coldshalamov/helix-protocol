<<<<<<< HEAD
import hashlib
import math
import json
import base64
from pathlib import Path
from typing import Any, Dict, List, Tuple, TYPE_CHECKING, Optional

if TYPE_CHECKING:
    from .statement_registry import StatementRegistry

from .signature_utils import load_keys, sign_data, verify_signature
from nacl import signing
from .config import GENESIS_HASH
from . import nested_miner

DEFAULT_MICROBLOCK_SIZE = 8  # bytes
FINAL_BLOCK_PADDING_BYTE = b"\x00"
BASE_REWARD = 1.0


def nesting_penalty(depth: int) -> int:
    if depth < 1:
        raise ValueError("depth must be >= 1")
    return depth - 1


def reward_for_depth(depth: int) -> float:
    return BASE_REWARD / depth


def calculate_reward(base: float, depth: int) -> float:
    """Return the reward for ``depth`` using ``base`` tokens.

    Reward scales inversely with the depth of the mined seed.  A depth-1
    seed receives the full ``base`` amount, depth-2 receives half, and so
    on.  The result is rounded to four decimal places.
    """

    if depth < 1:
        raise ValueError("depth must be >= 1")

    reward = base / depth
    return round(reward, 4)


def sha256(data: bytes) -> str:
    return hashlib.sha256(data).hexdigest()


def pad_block(data: bytes, size: int) -> bytes:
    if len(data) < size:
        return data + FINAL_BLOCK_PADDING_BYTE * (size - len(data))
    return data


def split_into_microblocks(
    statement: str, microblock_size: int = DEFAULT_MICROBLOCK_SIZE
) -> Tuple[List[bytes], int, int]:
    encoded = statement.encode("utf-8")
    total_len = len(encoded)
    block_count = math.ceil(total_len / microblock_size)
    blocks = [
        pad_block(encoded[i : i + microblock_size], microblock_size)
        for i in range(0, total_len, microblock_size)
    ]
    return blocks, block_count, total_len


def reassemble_microblocks(blocks: List[bytes]) -> str:
    payload = b"".join(blocks).rstrip(FINAL_BLOCK_PADDING_BYTE)
    return payload.decode("utf-8")


def create_event(
    statement: str,
    microblock_size: int = DEFAULT_MICROBLOCK_SIZE,
    *,
    parent_id: str = GENESIS_HASH,
    private_key: Optional[str] = None,
    registry: Optional["StatementRegistry"] = None,
) -> Dict[str, Any]:
    microblocks, block_count, total_len = split_into_microblocks(
        statement, microblock_size
    )
    statement_id = sha256(statement.encode("utf-8"))
    if registry is not None:
        if registry.has_id(statement_id):
            print(
                f"Duplicate statement_id {statement_id} already finalized; skipping"
            )
            raise ValueError("Duplicate statement")
        registry.check_and_add(statement)

    header = {
        "statement_id": statement_id,
        "original_length": total_len,
        "microblock_size": microblock_size,
        "block_count": block_count,
        "parent_id": parent_id,
    }

    originator_pub: Optional[str] = None
    originator_sig: Optional[str] = None
    if private_key is not None:
        key_bytes = base64.b64decode(private_key)
        signing_key = signing.SigningKey(key_bytes)
        originator_pub = base64.b64encode(signing_key.verify_key.encode()).decode(
            "ascii"
        )
        originator_sig = sign_data(statement.encode("utf-8"), private_key)

    event = {
        "header": header,
        "statement": statement,
        "microblocks": microblocks,
        "mined_status": [False] * block_count,
        "seeds": [None] * block_count,
        "seed_depths": [0] * block_count,
        "penalties": [0] * block_count,
        "rewards": [0.0] * block_count,
        "refunds": [0.0] * block_count,
        "is_closed": False,
        "bets": {"YES": [], "NO": []},
    }
    if originator_pub is not None:
        event["originator_pub"] = originator_pub
        event["originator_sig"] = originator_sig
    return event


def mark_mined(event: Dict[str, Any], index: int) -> None:
    if event["is_closed"]:
        return
    event["mined_status"][index] = True
    if all(event["mined_status"]):
        event["is_closed"] = True
        print(f"Event {event['header']['statement_id']} is now closed.")


def accept_mined_seed(event: Dict[str, Any], index: int, seed_chain: list[bytes]) -> float:
=======
from __future__ import annotations

import hashlib
from typing import Any, Dict, List, Optional

from .signature_utils import verify_signature


def accept_mined_seed(event: Dict[str, Any], index: int, seed_chain: List[bytes], *, miner: Optional[str] = None) -> float:
>>>>>>> 951bfdee
    """Accept ``seed_chain`` for microblock ``index`` of ``event``.

    ``seed_chain`` contains the starting seed followed by any intermediate
    values.  Its length represents the depth of the nested mining.  The chain
    is verified with :func:`verify_nested_seed` before it is applied.
    """

    seed = seed_chain[0]
    depth = len(seed_chain)

    block = event["microblocks"][index]
    assert nested_miner.verify_nested_seed(seed_chain, block), "invalid seed chain"

    penalty = nesting_penalty(depth)
    reward = reward_for_depth(depth)
    refund = 0.0

    microblock_size = event.get("header", {}).get("microblock_size", DEFAULT_MICROBLOCK_SIZE)
    if len(seed) > microblock_size:
        raise ValueError("seed length exceeds microblock size")

    if event["seeds"][index] is None:
        event["seeds"][index] = seed
        event["seed_depths"][index] = depth
        event["penalties"][index] = penalty
        event["rewards"][index] = reward
<<<<<<< HEAD
=======
        if "miners" in event:
            event["miners"][index] = miner
        if "refund_miners" in event:
            event["refund_miners"][index] = None
>>>>>>> 951bfdee
        mark_mined(event, index)
        return 0.0

    old_seed = event["seeds"][index]
    old_depth = event["seed_depths"][index]

    replace = False
    if len(seed) < len(old_seed):
        replace = True
    elif len(seed) == len(old_seed) and depth < old_depth:
        replace = True

    if replace:
        refund = event["rewards"][index] - reward
        event["seeds"][index] = seed
        event["seed_depths"][index] = depth
        event["penalties"][index] = penalty
        event["rewards"][index] = reward
<<<<<<< HEAD
=======
        if "miners" in event:
            old_miner = event["miners"][index]
            event["miners"][index] = miner
        else:
            old_miner = None
        if "refund_miners" in event:
            event["refund_miners"][index] = old_miner
>>>>>>> 951bfdee
        event["refunds"][index] += refund
        print(
            f"Replaced seed at index {index}: length {len(old_seed)} depth {old_depth} -> length {len(seed)} depth {depth}"
        )

    return refund


<<<<<<< HEAD
def save_event(event: Dict[str, Any], directory: str) -> str:
    path = Path(directory)
    path.mkdir(parents=True, exist_ok=True)
    filename = path / f"{event['header']['statement_id']}.json"
    data = event.copy()
    data["microblocks"] = [b.hex() for b in event["microblocks"]]
    if "seeds" in data:
        data["seeds"] = [s.hex() if isinstance(s, bytes) else None for s in data["seeds"]]
    with open(filename, "w", encoding="utf-8") as f:
        json.dump(data, f, indent=2)
    return str(filename)


def verify_originator_signature(event: Dict[str, Any]) -> bool:
    """Verify the originator signature attached to ``event``."""
    header = event.get("header", {})
    signature = header.get("originator_sig")
    pubkey = header.get("originator_pub")

    if signature is None or pubkey is None:
        return False

    payload = {k: v for k, v in header.items() if k not in {"originator_sig", "originator_pub"}}
    header_hash = sha256(repr(payload).encode("utf-8")).encode("utf-8")

    if not verify_signature(header_hash, signature, pubkey):
        raise ValueError("Invalid originator signature")

    return True


def verify_event_signature(event: Dict[str, Any]) -> bool:
    """Verify the signature for ``event`` recorded at the root level."""
=======
def verify_event_signature(event: Dict[str, Any]) -> bool:
    """Verify the originator signature on the event statement.

    The ``originator_pub`` key must correspond to the private key that
    produced ``originator_sig`` over the event's ``statement``.  If the
    signature is present but invalid a :class:`ValueError` is raised.  The
    function returns ``True`` when a valid signature is present and ``False``
    when the event lacks signature information.
    """

>>>>>>> 951bfdee
    signature = event.get("originator_sig")
    pubkey = event.get("originator_pub")
    statement = event.get("statement")

    if signature is None or pubkey is None or statement is None:
        return False

    if not verify_signature(statement.encode("utf-8"), signature, pubkey):
        raise ValueError("Invalid event signature")

    return True


<<<<<<< HEAD
def validate_parent(event: Dict[str, Any], *, ancestors: Optional[set[str]] = None) -> None:
    if ancestors is None:
        ancestors = {GENESIS_HASH}
    parent_id = event.get("header", {}).get("parent_id")
    if parent_id not in ancestors:
        raise ValueError("invalid parent_id")


def load_event(path: str) -> Dict[str, Any]:
    with open(path, "r", encoding="utf-8") as f:
        data = json.load(f)
    data["microblocks"] = [bytes.fromhex(b) for b in data.get("microblocks", [])]
    if "seeds" in data:
        data["seeds"] = [bytes.fromhex(s) if isinstance(s, str) and s else None for s in data["seeds"]]
    block_count = len(data.get("microblocks", []))
    data.setdefault("seed_depths", [0] * block_count)
    data.setdefault("penalties", [0] * block_count)
    data.setdefault("rewards", [0.0] * block_count)
    data.setdefault("refunds", [0.0] * block_count)
    validate_parent(data)
    return data


__all__ = [
    "DEFAULT_MICROBLOCK_SIZE",
    "FINAL_BLOCK_PADDING_BYTE",
    "split_into_microblocks",
    "reassemble_microblocks",
    "create_event",
    "mark_mined",
    "nesting_penalty",
    "reward_for_depth",
    "calculate_reward",
    "accept_mined_seed",
    "save_event",
    "verify_originator_signature",
    "verify_event_signature",
    "load_event",
    "validate_parent",
]
=======
def verify_originator_signature(event: Dict[str, Any]) -> bool:
    """Verify the signature embedded in the event header."""

    header = event.get("header", {})
    signature = header.get("originator_sig")
    pubkey = header.get("originator_pub")

    if signature is None or pubkey is None:
        return False

    payload = {k: v for k, v in header.items() if k not in {"originator_sig", "originator_pub"}}
    header_hash = hashlib.sha256(repr(payload).encode("utf-8")).digest()

    if not verify_signature(header_hash, signature, pubkey):
        raise ValueError("Invalid originator signature")

    return True
>>>>>>> 951bfdee
<|MERGE_RESOLUTION|>--- conflicted
+++ resolved
@@ -1,4 +1,5 @@
-<<<<<<< HEAD
+from __future__ import annotations
+
 import hashlib
 import math
 import json
@@ -30,16 +31,8 @@
 
 
 def calculate_reward(base: float, depth: int) -> float:
-    """Return the reward for ``depth`` using ``base`` tokens.
-
-    Reward scales inversely with the depth of the mined seed.  A depth-1
-    seed receives the full ``base`` amount, depth-2 receives half, and so
-    on.  The result is rounded to four decimal places.
-    """
-
     if depth < 1:
         raise ValueError("depth must be >= 1")
-
     reward = base / depth
     return round(reward, 4)
 
@@ -105,9 +98,7 @@
     if private_key is not None:
         key_bytes = base64.b64decode(private_key)
         signing_key = signing.SigningKey(key_bytes)
-        originator_pub = base64.b64encode(signing_key.verify_key.encode()).decode(
-            "ascii"
-        )
+        originator_pub = base64.b64encode(signing_key.verify_key.encode()).decode("ascii")
         originator_sig = sign_data(statement.encode("utf-8"), private_key)
 
     event = {
@@ -138,28 +129,9 @@
         print(f"Event {event['header']['statement_id']} is now closed.")
 
 
-def accept_mined_seed(event: Dict[str, Any], index: int, seed_chain: list[bytes]) -> float:
-=======
-from __future__ import annotations
-
-import hashlib
-from typing import Any, Dict, List, Optional
-
-from .signature_utils import verify_signature
-
-
 def accept_mined_seed(event: Dict[str, Any], index: int, seed_chain: List[bytes], *, miner: Optional[str] = None) -> float:
->>>>>>> 951bfdee
-    """Accept ``seed_chain`` for microblock ``index`` of ``event``.
-
-    ``seed_chain`` contains the starting seed followed by any intermediate
-    values.  Its length represents the depth of the nested mining.  The chain
-    is verified with :func:`verify_nested_seed` before it is applied.
-    """
-
     seed = seed_chain[0]
     depth = len(seed_chain)
-
     block = event["microblocks"][index]
     assert nested_miner.verify_nested_seed(seed_chain, block), "invalid seed chain"
 
@@ -176,13 +148,10 @@
         event["seed_depths"][index] = depth
         event["penalties"][index] = penalty
         event["rewards"][index] = reward
-<<<<<<< HEAD
-=======
         if "miners" in event:
             event["miners"][index] = miner
         if "refund_miners" in event:
             event["refund_miners"][index] = None
->>>>>>> 951bfdee
         mark_mined(event, index)
         return 0.0
 
@@ -201,8 +170,6 @@
         event["seed_depths"][index] = depth
         event["penalties"][index] = penalty
         event["rewards"][index] = reward
-<<<<<<< HEAD
-=======
         if "miners" in event:
             old_miner = event["miners"][index]
             event["miners"][index] = miner
@@ -210,16 +177,12 @@
             old_miner = None
         if "refund_miners" in event:
             event["refund_miners"][index] = old_miner
->>>>>>> 951bfdee
         event["refunds"][index] += refund
-        print(
-            f"Replaced seed at index {index}: length {len(old_seed)} depth {old_depth} -> length {len(seed)} depth {depth}"
-        )
+        print(f"Replaced seed at index {index}: length {len(old_seed)} depth {old_depth} -> length {len(seed)} depth {depth}")
 
     return refund
 
 
-<<<<<<< HEAD
 def save_event(event: Dict[str, Any], directory: str) -> str:
     path = Path(directory)
     path.mkdir(parents=True, exist_ok=True)
@@ -234,7 +197,6 @@
 
 
 def verify_originator_signature(event: Dict[str, Any]) -> bool:
-    """Verify the originator signature attached to ``event``."""
     header = event.get("header", {})
     signature = header.get("originator_sig")
     pubkey = header.get("originator_pub")
@@ -252,19 +214,6 @@
 
 
 def verify_event_signature(event: Dict[str, Any]) -> bool:
-    """Verify the signature for ``event`` recorded at the root level."""
-=======
-def verify_event_signature(event: Dict[str, Any]) -> bool:
-    """Verify the originator signature on the event statement.
-
-    The ``originator_pub`` key must correspond to the private key that
-    produced ``originator_sig`` over the event's ``statement``.  If the
-    signature is present but invalid a :class:`ValueError` is raised.  The
-    function returns ``True`` when a valid signature is present and ``False``
-    when the event lacks signature information.
-    """
-
->>>>>>> 951bfdee
     signature = event.get("originator_sig")
     pubkey = event.get("originator_pub")
     statement = event.get("statement")
@@ -278,7 +227,6 @@
     return True
 
 
-<<<<<<< HEAD
 def validate_parent(event: Dict[str, Any], *, ancestors: Optional[set[str]] = None) -> None:
     if ancestors is None:
         ancestors = {GENESIS_HASH}
@@ -318,23 +266,4 @@
     "verify_event_signature",
     "load_event",
     "validate_parent",
-]
-=======
-def verify_originator_signature(event: Dict[str, Any]) -> bool:
-    """Verify the signature embedded in the event header."""
-
-    header = event.get("header", {})
-    signature = header.get("originator_sig")
-    pubkey = header.get("originator_pub")
-
-    if signature is None or pubkey is None:
-        return False
-
-    payload = {k: v for k, v in header.items() if k not in {"originator_sig", "originator_pub"}}
-    header_hash = hashlib.sha256(repr(payload).encode("utf-8")).digest()
-
-    if not verify_signature(header_hash, signature, pubkey):
-        raise ValueError("Invalid originator signature")
-
-    return True
->>>>>>> 951bfdee
+]