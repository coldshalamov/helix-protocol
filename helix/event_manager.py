def list_events(directory: str = "data") -> List[Dict[str, Any]]:
    """Return a summary of all events stored in ``directory``."""

    events_dir = Path(directory) / "events"
    if not events_dir.exists():
        return []

    summaries: List[Dict[str, Any]] = []
    for path in sorted(events_dir.glob("*.json")):
        try:
            evt = load_event(str(path))
        except Exception:
            continue
        header = evt.get("header", {})
        sid = header.get("statement_id", path.stem)
        mined = sum(1 for m in evt.get("mined_status", []) if m)
        total = header.get("block_count", len(evt.get("microblocks", [])))
        summaries.append(
            {
                "statement_id": sid,
                "closed": evt.get("is_closed", False),
                "mined": mined,
                "total": total,
                "statement": evt.get("statement", ""),
            }
        )

    return summaries


def submit_statement(
    statement: str,
    wallet_id: str,
    *,
    wallet_file: str = "wallet.json",
    events_dir: str = "data/events",
) -> str:
    """Create and store a new statement event using ``wallet_id``.

    The wallet keys are loaded from ``wallet_file`` and used to sign the
    statement.  The resulting event is persisted to ``events_dir`` and the
    event identifier is returned.
    """

    try:
        pub, priv = load_wallet(Path(wallet_file))
    except Exception:
        pub, priv = signature_utils.generate_keypair()

    if wallet_id and wallet_id != pub:
        # Wallet mismatch is not fatal but warn via logging
        logging.warning("wallet_id does not match wallet file")

<<<<<<< HEAD
    logging.info(
        "%d/%d microblocks can be recompressed further",
        improved,
        len(blocks),
    )


def list_events(directory: str = "data/events") -> List[Dict[str, Any]]:
    """Return all stored events from ``directory``."""

    events: List[Dict[str, Any]] = []
    path = Path(directory)
    if not path.is_dir():
        return events

    for evt_path in sorted(path.glob("*.json")):
        try:
            events.append(load_event(str(evt_path)))
        except Exception:
            continue
    return events


def submit_statement(statement: str, wallet_id: str | None = None) -> str:
    """Create and persist an event for ``statement``.

    ``wallet_id`` is currently informational and not validated.
    Returns the new statement identifier.
    """

    try:
        from . import signature_utils

        _, priv = signature_utils.load_keys("wallet.json")
    except Exception:
        priv = None

    event = create_event(statement, private_key=priv)
    save_event(event, directory="data/events")
    return event["header"]["statement_id"]
=======
    event = create_event(statement, private_key=priv)
    save_event(event, events_dir)
    return event["header"]["statement_id"]
>>>>>>> 2b0efec4
<|MERGE_RESOLUTION|>--- conflicted
+++ resolved
@@ -1,3 +1,12 @@
+from pathlib import Path
+import logging
+from typing import List, Dict, Any
+
+from helix import signature_utils
+from helix.event_manager import load_event, create_event, save_event
+from helix.wallet_utils import load_wallet  # Assuming this exists or replace as needed
+
+
 def list_events(directory: str = "data") -> List[Dict[str, Any]]:
     """Return a summary of all events stored in ``directory``."""
 
@@ -48,52 +57,8 @@
         pub, priv = signature_utils.generate_keypair()
 
     if wallet_id and wallet_id != pub:
-        # Wallet mismatch is not fatal but warn via logging
         logging.warning("wallet_id does not match wallet file")
 
-<<<<<<< HEAD
-    logging.info(
-        "%d/%d microblocks can be recompressed further",
-        improved,
-        len(blocks),
-    )
-
-
-def list_events(directory: str = "data/events") -> List[Dict[str, Any]]:
-    """Return all stored events from ``directory``."""
-
-    events: List[Dict[str, Any]] = []
-    path = Path(directory)
-    if not path.is_dir():
-        return events
-
-    for evt_path in sorted(path.glob("*.json")):
-        try:
-            events.append(load_event(str(evt_path)))
-        except Exception:
-            continue
-    return events
-
-
-def submit_statement(statement: str, wallet_id: str | None = None) -> str:
-    """Create and persist an event for ``statement``.
-
-    ``wallet_id`` is currently informational and not validated.
-    Returns the new statement identifier.
-    """
-
-    try:
-        from . import signature_utils
-
-        _, priv = signature_utils.load_keys("wallet.json")
-    except Exception:
-        priv = None
-
-    event = create_event(statement, private_key=priv)
-    save_event(event, directory="data/events")
-    return event["header"]["statement_id"]
-=======
     event = create_event(statement, private_key=priv)
     save_event(event, events_dir)
-    return event["header"]["statement_id"]
->>>>>>> 2b0efec4
+    return event["header"]["statement_id"]