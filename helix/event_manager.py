from __future__ import annotations

import base64
import hashlib
import json
import math
from pathlib import Path
from typing import Any, Dict, List, Tuple, Optional, TYPE_CHECKING

from nacl import signing
from . import betting_interface, nested_miner
from .config import GENESIS_HASH
from .signature_utils import sign_data, verify_signature

if TYPE_CHECKING:
    from .statement_registry import StatementRegistry

DEFAULT_MICROBLOCK_SIZE = 8  # bytes
FINAL_BLOCK_PADDING_BYTE = b"\x00"
BASE_REWARD = 1.0


def nesting_penalty(depth: int) -> int:
    if depth < 1:
        raise ValueError("depth must be >= 1")
    return depth - 1


def reward_for_depth(depth: int) -> float:
    return BASE_REWARD / depth


def calculate_reward(base: float, depth: int) -> float:
    """Return the scaled reward for ``depth``."""
    if depth < 1:
        raise ValueError("depth must be >= 1")
    reward = base / depth
    return round(reward, 4)


def sha256(data: bytes) -> str:
    return hashlib.sha256(data).hexdigest()


def pad_block(data: bytes, size: int) -> bytes:
    if len(data) < size:
        return data + FINAL_BLOCK_PADDING_BYTE * (size - len(data))
    return data


def split_into_microblocks(
    statement: str, microblock_size: int = DEFAULT_MICROBLOCK_SIZE
) -> Tuple[List[bytes], int, int]:
    encoded = statement.encode("utf-8")
    total_len = len(encoded)
    block_count = math.ceil(total_len / microblock_size)
    blocks = [
        pad_block(encoded[i : i + microblock_size], microblock_size)
        for i in range(0, total_len, microblock_size)
    ]
    return blocks, block_count, total_len


def reassemble_microblocks(blocks: List[bytes]) -> str:
    payload = b"".join(blocks).rstrip(FINAL_BLOCK_PADDING_BYTE)
    return payload.decode("utf-8")


def create_event(
    statement: str,
    microblock_size: int = DEFAULT_MICROBLOCK_SIZE,
    *,
    parent_id: str = GENESIS_HASH,
    private_key: Optional[str] = None,
    registry: Optional["StatementRegistry"] = None,
) -> Dict[str, Any]:
    microblocks, block_count, total_len = split_into_microblocks(
        statement, microblock_size
    )
    statement_id = sha256(statement.encode("utf-8"))
    if registry is not None:
        if registry.has_id(statement_id):
            print(
                f"Duplicate statement_id {statement_id} already finalized; skipping"
            )
            raise ValueError("Duplicate statement")
        registry.check_and_add(statement)

    header = {
        "statement_id": statement_id,
        "original_length": total_len,
        "microblock_size": microblock_size,
        "block_count": block_count,
        "parent_id": parent_id,
    }

    originator_pub: Optional[str] = None
    originator_sig: Optional[str] = None
    if private_key is not None:
        key_bytes = base64.b64decode(private_key)
        signing_key = signing.SigningKey(key_bytes)
        originator_pub = base64.b64encode(signing_key.verify_key.encode()).decode("ascii")
        originator_sig = sign_data(statement.encode("utf-8"), private_key)

    event = {
        "header": header,
        "statement": statement,
        "microblocks": microblocks,
        "mined_status": [False] * block_count,
        "seeds": [None] * block_count,
        "seed_depths": [0] * block_count,
        "penalties": [0] * block_count,
        "rewards": [0.0] * block_count,
        "refunds": [0.0] * block_count,
        "is_closed": False,
        "bets": {"YES": [], "NO": []},
    }
    if originator_pub is not None:
        event["originator_pub"] = originator_pub
        event["originator_sig"] = originator_sig
    return event


def finalize_event(event: Dict[str, Any]) -> Dict[str, float]:
    """Resolve bets and miner rewards for ``event``.

    Returns a mapping of participant pubkeys to payout amounts which is also
    stored in ``event['payouts']``.
    """
    yes_raw = event.get("bets", {}).get("YES", [])
    no_raw = event.get("bets", {}).get("NO", [])

    valid_yes = [b for b in yes_raw if betting_interface.verify_bet(b)]
    valid_no = [b for b in no_raw if betting_interface.verify_bet(b)]

    event["bets"]["YES"] = valid_yes
    event["bets"]["NO"] = valid_no

    yes_total = sum(b.get("amount", 0) for b in valid_yes)
    no_total = sum(b.get("amount", 0) for b in valid_no)

    success = yes_total > no_total
    winners = valid_yes if success else valid_no
    winner_total = yes_total if success else no_total

    pot = yes_total + no_total
    payouts: Dict[str, float] = {}

    originator = event.get("header", {}).get("originator_pub")
    if success and originator:
        refund = pot * 0.01
        payouts[originator] = payouts.get(originator, 0.0) + refund
        pot -= refund

    miners = event.get("miners", [])
    depths = event.get("seed_depths", [])
    for miner_id, depth in zip(miners, depths):
        if miner_id is None or depth <= 0:
            continue
        reward = calculate_reward(BASE_REWARD, depth)
        payouts[miner_id] = payouts.get(miner_id, 0.0) + reward

    if winner_total > 0:
        for bet in winners:
            pub = bet.get("pubkey")
            amt = bet.get("amount", 0)
            if pub:
                payout = pot * (amt / winner_total)
                payouts[pub] = payouts.get(pub, 0.0) + payout

    event["payouts"] = payouts
    return payouts


def mark_mined(
    event: Dict[str, Any], index: int, *, events_dir: Optional[str] = None
) -> None:
    if event["is_closed"]:
        return
    event["mined_status"][index] = True
    if all(event["mined_status"]):
        event["is_closed"] = True
        print(f"Event {event['header']['statement_id']} is now closed.")
        finalize_event(event)
        if events_dir is not None:
            save_event(event, events_dir)


<<<<<<< HEAD
def accept_mined_seed(event: Dict[str, Any], index: int, seed_chain: bytes, *, miner: Optional[str] = None) -> float:
    """Accept ``seed_chain`` for ``block`` at ``index``."""

    try:
        depth, seed_len = nested_miner.decode_header(seed_chain[0])
    except Exception:
        raise ValueError("invalid seed chain header")

    seed = seed_chain[1 : 1 + seed_len]
=======
def accept_mined_seed(event: Dict[str, Any], index: int, seed_chain: List[bytes], *, miner: Optional[str] = None) -> float:
    """Record ``seed_chain`` as the mining solution for ``microblock[index]``.

    Only the first seed in ``seed_chain`` is validated against the microblock
    size.  Nested seeds are merely checked for correctness via
    :func:`nested_miner.verify_nested_seed`.
    """

    seed = seed_chain[0]
    depth = len(seed_chain)
>>>>>>> b7ba10f3
    block = event["microblocks"][index]
    assert nested_miner.verify_nested_seed(seed_chain, block), "invalid seed chain"

    penalty = nesting_penalty(depth)
    reward = reward_for_depth(depth)
    refund = 0.0

    microblock_size = event.get("header", {}).get("microblock_size", DEFAULT_MICROBLOCK_SIZE)
    if len(seed) > microblock_size:
        raise ValueError("seed length exceeds microblock size")

    if event["seeds"][index] is None:
        event["seeds"][index] = seed_chain
        event["seed_depths"][index] = depth
        event["penalties"][index] = penalty
        event["rewards"][index] = reward
        if "miners" in event:
            event["miners"][index] = miner
        if "refund_miners" in event:
            event["refund_miners"][index] = None
        mark_mined(event, index)
        return 0.0

    old_chain = event["seeds"][index]
    old_depth = event["seed_depths"][index]
    try:
        _, old_len = nested_miner.decode_header(old_chain[0])
    except Exception:
        old_len = len(old_chain)
    old_seed = old_chain[1 : 1 + old_len]

    replace = False
    if len(seed) < len(old_seed):
        replace = True
    elif len(seed) == len(old_seed) and depth < old_depth:
        replace = True

    if replace:
        refund = event["rewards"][index] - reward
        event["seeds"][index] = seed_chain
        event["seed_depths"][index] = depth
        event["penalties"][index] = penalty
        event["rewards"][index] = reward
        if "miners" in event:
            old_miner = event["miners"][index]
            event["miners"][index] = miner
        else:
            old_miner = None
        if "refund_miners" in event:
            event["refund_miners"][index] = old_miner
        event["refunds"][index] += refund
        print(f"Replaced seed at index {index}: length {len(old_seed)} depth {old_depth} -> length {len(seed)} depth {depth}")

    return refund


def save_event(event: Dict[str, Any], directory: str) -> str:
    path = Path(directory)
    path.mkdir(parents=True, exist_ok=True)
    filename = path / f"{event['header']['statement_id']}.json"
    data = event.copy()
    data["microblocks"] = [b.hex() for b in event["microblocks"]]
    if "seeds" in data:
        data["seeds"] = [s.hex() if isinstance(s, bytes) else None for s in data["seeds"]]
    with open(filename, "w", encoding="utf-8") as f:
        json.dump(data, f, indent=2)
    return str(filename)


def verify_originator_signature(event: Dict[str, Any]) -> bool:
    """Verify the originator signature attached to ``event``."""
    header = event.get("header", {})
    signature = header.get("originator_sig")
    pubkey = header.get("originator_pub")

    if signature is None or pubkey is None:
        return False

    payload = {k: v for k, v in header.items() if k not in {"originator_sig", "originator_pub"}}
    header_hash = sha256(repr(payload).encode("utf-8")).encode("utf-8")

    if not verify_signature(header_hash, signature, pubkey):
        raise ValueError("Invalid originator signature")

    return True


def verify_event_signature(event: Dict[str, Any]) -> bool:
    """Verify the signature for ``event`` recorded at the root level."""
    signature = event.get("originator_sig")
    pubkey = event.get("originator_pub")
    statement = event.get("statement")

    if signature is None or pubkey is None or statement is None:
        return False

    if not verify_signature(statement.encode("utf-8"), signature, pubkey):
        raise ValueError("Invalid event signature")

    return True


def validate_parent(event: Dict[str, Any], *, ancestors: Optional[set[str]] = None) -> None:
    if ancestors is None:
        ancestors = {GENESIS_HASH}
    parent_id = event.get("header", {}).get("parent_id")
    if parent_id not in ancestors:
        raise ValueError("invalid parent_id")


def load_event(path: str) -> Dict[str, Any]:
    with open(path, "r", encoding="utf-8") as f:
        data = json.load(f)
    data["microblocks"] = [bytes.fromhex(b) for b in data.get("microblocks", [])]
    if "seeds" in data:
        data["seeds"] = [bytes.fromhex(s) if isinstance(s, str) and s else None for s in data["seeds"]]
    block_count = len(data.get("microblocks", []))
    data.setdefault("seed_depths", [0] * block_count)
    data.setdefault("penalties", [0] * block_count)
    data.setdefault("rewards", [0.0] * block_count)
    data.setdefault("refunds", [0.0] * block_count)
    validate_parent(data)
    return data


__all__ = [
    "DEFAULT_MICROBLOCK_SIZE",
    "FINAL_BLOCK_PADDING_BYTE",
    "split_into_microblocks",
    "reassemble_microblocks",
    "create_event",
    "mark_mined",
    "nesting_penalty",
    "reward_for_depth",
    "calculate_reward",
    "accept_mined_seed",
    "finalize_event",
    "save_event",
    "verify_originator_signature",
    "verify_event_signature",
    "load_event",
    "validate_parent",
]<|MERGE_RESOLUTION|>--- conflicted
+++ resolved
@@ -19,16 +19,13 @@
 FINAL_BLOCK_PADDING_BYTE = b"\x00"
 BASE_REWARD = 1.0
 
-
 def nesting_penalty(depth: int) -> int:
     if depth < 1:
         raise ValueError("depth must be >= 1")
     return depth - 1
 
-
 def reward_for_depth(depth: int) -> float:
     return BASE_REWARD / depth
-
 
 def calculate_reward(base: float, depth: int) -> float:
     """Return the scaled reward for ``depth``."""
@@ -37,16 +34,13 @@
     reward = base / depth
     return round(reward, 4)
 
-
 def sha256(data: bytes) -> str:
     return hashlib.sha256(data).hexdigest()
-
 
 def pad_block(data: bytes, size: int) -> bytes:
     if len(data) < size:
         return data + FINAL_BLOCK_PADDING_BYTE * (size - len(data))
     return data
-
 
 def split_into_microblocks(
     statement: str, microblock_size: int = DEFAULT_MICROBLOCK_SIZE
@@ -60,11 +54,9 @@
     ]
     return blocks, block_count, total_len
 
-
 def reassemble_microblocks(blocks: List[bytes]) -> str:
     payload = b"".join(blocks).rstrip(FINAL_BLOCK_PADDING_BYTE)
     return payload.decode("utf-8")
-
 
 def create_event(
     statement: str,
@@ -120,7 +112,6 @@
         event["originator_sig"] = originator_sig
     return event
 
-
 def finalize_event(event: Dict[str, Any]) -> Dict[str, float]:
     """Resolve bets and miner rewards for ``event``.
 
@@ -170,7 +161,6 @@
 
     event["payouts"] = payouts
     return payouts
-
 
 def mark_mined(
     event: Dict[str, Any], index: int, *, events_dir: Optional[str] = None
@@ -185,18 +175,6 @@
         if events_dir is not None:
             save_event(event, events_dir)
 
-
-<<<<<<< HEAD
-def accept_mined_seed(event: Dict[str, Any], index: int, seed_chain: bytes, *, miner: Optional[str] = None) -> float:
-    """Accept ``seed_chain`` for ``block`` at ``index``."""
-
-    try:
-        depth, seed_len = nested_miner.decode_header(seed_chain[0])
-    except Exception:
-        raise ValueError("invalid seed chain header")
-
-    seed = seed_chain[1 : 1 + seed_len]
-=======
 def accept_mined_seed(event: Dict[str, Any], index: int, seed_chain: List[bytes], *, miner: Optional[str] = None) -> float:
     """Record ``seed_chain`` as the mining solution for ``microblock[index]``.
 
@@ -204,10 +182,8 @@
     size.  Nested seeds are merely checked for correctness via
     :func:`nested_miner.verify_nested_seed`.
     """
-
     seed = seed_chain[0]
     depth = len(seed_chain)
->>>>>>> b7ba10f3
     block = event["microblocks"][index]
     assert nested_miner.verify_nested_seed(seed_chain, block), "invalid seed chain"
 
@@ -233,11 +209,7 @@
 
     old_chain = event["seeds"][index]
     old_depth = event["seed_depths"][index]
-    try:
-        _, old_len = nested_miner.decode_header(old_chain[0])
-    except Exception:
-        old_len = len(old_chain)
-    old_seed = old_chain[1 : 1 + old_len]
+    old_seed = old_chain[0] if isinstance(old_chain, list) else old_chain
 
     replace = False
     if len(seed) < len(old_seed):
@@ -263,7 +235,6 @@
 
     return refund
 
-
 def save_event(event: Dict[str, Any], directory: str) -> str:
     path = Path(directory)
     path.mkdir(parents=True, exist_ok=True)
@@ -276,7 +247,6 @@
         json.dump(data, f, indent=2)
     return str(filename)
 
-
 def verify_originator_signature(event: Dict[str, Any]) -> bool:
     """Verify the originator signature attached to ``event``."""
     header = event.get("header", {})
@@ -294,7 +264,6 @@
 
     return True
 
-
 def verify_event_signature(event: Dict[str, Any]) -> bool:
     """Verify the signature for ``event`` recorded at the root level."""
     signature = event.get("originator_sig")
@@ -308,7 +277,6 @@
         raise ValueError("Invalid event signature")
 
     return True
-
 
 def validate_parent(event: Dict[str, Any], *, ancestors: Optional[set[str]] = None) -> None:
     if ancestors is None:
@@ -316,7 +284,6 @@
     parent_id = event.get("header", {}).get("parent_id")
     if parent_id not in ancestors:
         raise ValueError("invalid parent_id")
-
 
 def load_event(path: str) -> Dict[str, Any]:
     with open(path, "r", encoding="utf-8") as f:
@@ -331,7 +298,6 @@
     data.setdefault("refunds", [0.0] * block_count)
     validate_parent(data)
     return data
-
 
 __all__ = [
     "DEFAULT_MICROBLOCK_SIZE",
