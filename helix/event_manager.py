--- conflicted
+++ resolved
@@ -1,11 +1,3 @@
-<<<<<<< HEAD
-from pathlib import Path
-from typing import Dict
-
-from .betting_interface import get_bets_for_event
-from .ledger import apply_mining_results, load_balances, save_balances, update_total_supply
-
-=======
 import base64
 import hashlib
 import json
@@ -29,7 +21,6 @@
 FINAL_BLOCK_PADDING_BYTE = b"\x00"
 
 # ... [All other unchanged code from event_manager.py above remains intact] ...
->>>>>>> 678595b3
 
 def resolve_payouts(
     event_id: str,
@@ -84,12 +75,9 @@
             bonus = (amt / winning_total) * pot_share if pot_share else 0.0
             payouts[pub] = payouts.get(pub, 0.0) + amt + bonus
 
-    # Update ledger balances
     from . import ledger
 
     balances = ledger.load_balances(balances_file)
-
-    # Apply any mining results recorded on the event
     apply_mining_results(event, balances)
 
     for acct, amount in payouts.items():
