--- conflicted
+++ resolved
@@ -5,20 +5,24 @@
 
 
 def encode_header(depth: int, seed_len: int) -> bytes:
-    """Pack ``depth`` and ``seed_len`` into a single byte."""
+    """Return a single byte encoding ``depth`` and ``seed_len``.
+
+    The high nibble stores ``depth`` and the low nibble stores ``seed_len``.
+    Both values must be in the range 1-15.
+    """
     if not (1 <= depth <= 15 and 1 <= seed_len <= 15):
         raise ValueError("depth and seed_len must be between 1 and 15")
     return bytes([(depth << 4) | seed_len])
 
 
-def decode_header(b: int | bytes) -> tuple[int, int]:
-    """Return ``(depth, seed_len)`` encoded by ``encode_header``."""
-    if isinstance(b, (bytes, bytearray)):
-        if not b:
-            raise ValueError("empty header")
-        b = b[0]
-    depth = (b >> 4) & 0x0F
-    seed_len = b & 0x0F
+def decode_header(header: int | bytes) -> tuple[int, int]:
+    """Decode ``header`` produced by :func:`encode_header`."""
+    if isinstance(header, (bytes, bytearray)):
+        if len(header) != 1:
+            raise ValueError("header must be a single byte")
+        header = header[0]
+    depth = (header >> 4) & 0xF
+    seed_len = header & 0xF
     return depth, seed_len
 
 
@@ -34,40 +38,13 @@
     return chain
 
 
-def encode_header(depth: int, seed_len: int) -> bytes:
-    """Return a single byte encoding ``depth`` and ``seed_len``.
-
-    The high nibble stores ``depth`` and the low nibble stores ``seed_len``.
-    Both values must be in the range 1-15.
-    """
-
-    if depth < 1 or depth > 15:
-        raise ValueError("depth must be between 1 and 15")
-    if seed_len < 1 or seed_len > 15:
-        raise ValueError("seed_len must be between 1 and 15")
-    return bytes([(depth << 4) | seed_len])
-
-
-def decode_header(header: int | bytes) -> tuple[int, int]:
-    """Decode ``header`` produced by :func:`encode_header`."""
-
-    if isinstance(header, (bytes, bytearray)):
-        if len(header) != 1:
-            raise ValueError("header must be a single byte")
-        header = header[0]
-    depth = (header >> 4) & 0xF
-    seed_len = header & 0xF
-    return depth, seed_len
-
-
 def find_nested_seed(
     target_block: bytes,
     max_depth: int = 10,
     *,
     start_nonce: int = 0,
     attempts: int = 10_000,
-<<<<<<< HEAD
-) -> tuple[list[bytes], int] | None:
+) -> tuple[bytes, int] | None:
     """Deterministically search for a nested seed chain yielding ``target_block``.
 
     Seeds are enumerated in increasing length starting at one byte. ``start_nonce``
@@ -75,15 +52,10 @@
     seeds are tested. The outermost seed length is always strictly less than the
     target size while intermediate seeds may be any length.
 
-    Returns an encoded seed chain and its depth on success.  The encoding
+    Returns an encoded seed chain and its depth on success. The encoding
     begins with :func:`encode_header` followed by the outer seed and any
     intermediate seeds.
     """
-
-=======
-) -> tuple[bytes, int] | None:
-    """Deterministically search for a nested seed chain yielding ``target_block``."""
->>>>>>> 2b3effac
     def _seed_from_nonce(nonce: int, max_len: int) -> bytes | None:
         for length in range(1, max_len + 1):
             count = 256 ** length
@@ -103,12 +75,7 @@
         for depth in range(1, max_depth + 1):
             current = G(current, N)
             if current == target_block:
-<<<<<<< HEAD
-                header = encode_header(depth, len(seed))
-                encoded = header + b"".join(chain)
-=======
                 encoded = encode_header(depth, len(seed)) + b"".join(chain)
->>>>>>> 2b3effac
                 return encoded, depth
             if depth < max_depth:
                 chain.append(current)
@@ -116,49 +83,23 @@
     return None
 
 
-<<<<<<< HEAD
 def _verify_chain(chain: list[bytes], target_block: bytes) -> bool:
     if not chain:
         return False
-
     N = len(target_block)
-    first = chain[0]
-    if len(first) > N or len(first) == 0:
-=======
-def verify_nested_seed(encoded: bytes | list[bytes], target_block: bytes) -> bool:
-    """Return ``True`` if ``encoded`` regenerates ``target_block``."""
-    if not encoded:
+    current = chain[0]
+    if len(current) == 0 or len(current) > N:
         return False
-
-    N = len(target_block)
-
-    if isinstance(encoded, (bytes, bytearray)):
-        try:
-            chain = _decode_chain(encoded, N)
-        except Exception:
-            return False
-    else:
-        chain = list(encoded)
-
-    first = chain[0]
-    if len(first) == 0 or len(first) > N:
->>>>>>> 2b3effac
-        return False
-
-    current = first
     for next_seed in chain[1:]:
         current = G(current, N)
         if next_seed != current:
             return False
-
     current = G(current, N)
     return current == target_block
 
 
-<<<<<<< HEAD
 def verify_nested_seed(seed_chain: list[bytes] | bytes, target_block: bytes) -> bool:
     """Return ``True`` if ``seed_chain`` regenerates ``target_block``."""
-
     if isinstance(seed_chain, (bytes, bytearray)):
         if not seed_chain:
             return False
@@ -168,36 +109,26 @@
         if len(seed_chain) != needed:
             return False
         offset = 1
-        chain: list[bytes] = []
-        chain.append(seed_chain[offset : offset + seed_len])
+        chain: list[bytes] = [seed_chain[offset : offset + seed_len]]
         offset += seed_len
         for _ in range(1, depth):
             chain.append(seed_chain[offset : offset + N])
             offset += N
         return _verify_chain(chain, target_block)
-
     return _verify_chain(seed_chain, target_block)
 
 
-def hybrid_mine(target_block: bytes, max_depth: int = 10) -> tuple[bytes, int] | None:
-    """Search for a seed producing ``target_block`` and return the outer seed and depth."""
+def hybrid_mine(target_block: bytes, max_depth: int = 10, *, attempts: int = 1_000_000) -> tuple[bytes, int] | None:
+    """Attempt nested mining first, fall back to flat mining if needed.
 
-    result = find_nested_seed(target_block, max_depth=max_depth)
-    if result is None:
-        return None
-
-    encoded, depth = result
-    _, seed_len = decode_header(encoded[0])
-    seed = encoded[1 : 1 + seed_len]
-    return seed, depth
-=======
-def hybrid_mine(target_block: bytes, max_depth: int = 10, *, attempts: int = 1_000_000) -> tuple[bytes, int] | None:
-    """Attempt nested mining first, fall back to flat mining if needed."""
+    Returns (outer seed, depth) on success.
+    """
     result = find_nested_seed(target_block, max_depth=max_depth, attempts=attempts)
     if result is not None:
         encoded, depth = result
-        chain = _decode_chain(encoded, len(target_block))
-        return chain[0], depth
+        _, seed_len = decode_header(encoded[0])
+        seed = encoded[1 : 1 + seed_len]
+        return seed, depth
 
     seed = minihelix.mine_seed(target_block, max_attempts=attempts)
     if seed is not None:
@@ -211,5 +142,4 @@
     "find_nested_seed",
     "verify_nested_seed",
     "hybrid_mine",
-]
->>>>>>> 2b3effac
+]