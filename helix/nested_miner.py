--- conflicted
+++ resolved
@@ -1,30 +1,4 @@
-"""Nested MiniHelix mining utilities."""
-
-from __future__ import annotations
-
-import os
-import random
-
-from .minihelix import G
-
-def encode_header(depth: int, seed_len: int) -> bytes:
-    """Return a single-byte header encoding ``depth`` and ``seed_len``."""
-    if not 1 <= depth <= 15:
-        raise ValueError("depth must be 1-15")
-    if not 1 <= seed_len <= 16:
-        raise ValueError("seed_len must be 1-16")
-    return bytes([(depth << 4) | (seed_len - 1)])
-
-def decode_header(b: int) -> tuple[int, int]:
-    """Decode ``b`` into ``(depth, seed_len)``."""
-    depth = (b >> 4) & 0x0F
-    seed_len = (b & 0x0F) + 1
-    if depth == 0 or seed_len < 1 or seed_len > 16:
-        raise ValueError("invalid header")
-    return depth, seed_len
-
 def find_nested_seed(
-<<<<<<< HEAD
     target_block: bytes,
     max_depth: int = 10,
     *,
@@ -32,11 +6,6 @@
     attempts: int = 10_000,
 ) -> tuple[list[bytes], int] | None:
     """Deterministically search for a nested seed chain yielding ``target_block``.
-=======
-    target_block: bytes, max_depth: int = 3, *, attempts: int = 1_000_000
-) -> tuple[bytes, int] | None:
-    """Search for a seed that produces ``target_block`` through nested ``G``.
->>>>>>> ad684377
 
     Seeds are enumerated in increasing length starting at one byte. ``start_nonce``
     selects the offset into this enumeration and ``attempts`` controls how many
@@ -44,7 +13,6 @@
     target size while intermediate seeds may be any length.
     """
 
-<<<<<<< HEAD
     def _seed_from_nonce(nonce: int, max_len: int) -> bytes | None:
         for length in range(1, max_len):
             count = 256 ** length
@@ -68,135 +36,4 @@
             if depth < max_depth:
                 chain.append(current)
         nonce += 1
-    return None
-
-
-def verify_nested_seed(seed_chain: list[bytes], target_block: bytes) -> bool:
-    """Return ``True`` if applying ``G`` over ``seed_chain`` yields ``target_block``.
-
-    Only ``seed_chain[0]`` is required to be ``<=`` the microblock size.  Subsequent
-    seeds may be any length as long as they match the result of applying ``G``.
-    """
-
-    if not seed_chain:
-        return False
-
-    N = len(target_block)
-    first = seed_chain[0]
-    if len(first) > N or len(first) == 0:
-        return False
-    current = first
-    for next_seed in seed_chain[1:]:
-        current = G(current, N)
-        if current != next_seed:
-            return False
-    current = G(current, N)
-    return current == target_block
-
-
-def hybrid_mine(target_block: bytes, max_depth: int = 4) -> tuple[bytes, int] | None:
-    """Return a seed and depth that regenerate ``target_block`` using nested ``G``.
-
-    The search iterates over seeds in increasing length starting at one byte.
-    For each seed ``s`` it computes ``G(s)``, ``G(G(s))`` and so on up to
-    ``max_depth`` times.  If any of these intermediate values equals
-    ``target_block`` the seed and the matching depth are returned.  The search
-    stops after ten million seeds have been tried without success.
-    """
-
-    N = len(target_block)
-    attempt = 0
-    for length in range(1, N + 1):
-        max_value = 256 ** length
-        for i in range(max_value):
-            if attempt >= 10_000_000:
-                return None
-            seed = i.to_bytes(length, "big")
-            current = seed
-            for depth in range(1, max_depth + 1):
-                current = G(current, N)
-                if current == target_block:
-                    print(f"Found seed {seed.hex()} at depth {depth}")
-                    return seed, depth
-            attempt += 1
-    return None
-
-
-def mine_event_with_nested_parallel(
-    event: dict,
-    max_depth: int = 10,
-    max_attempts: int | None = None,
-    miner_id: str | None = None,
-) -> None:
-    """Batch mine all unmined microblocks of ``event`` using nested seeds.
-
-    For each randomly generated seed, this function checks the seed and up to
-    ``max_depth`` successive applications of :func:`G` against every unmined
-    microblock.  The first depth that matches a block is accepted immediately
-    via :func:`event_manager.accept_mined_seed`.  Mining stops when either all
-    microblocks have been mined or ``max_attempts`` seeds have been tried.
-    """
-
-    from . import event_manager
-
-    microblocks = event["microblocks"]
-    status = event["mined_status"]
-
-    targets: list[tuple[int, bytes]] = [
-        (i, microblocks[i]) for i in range(len(microblocks)) if not status[i]
-    ]
-    if not targets:
-        print("All microblocks already mined.")
-        return
-
-    N = len(targets[0][1])
-    attempts = 0
-    mined_count = 0
-    print(f"Starting mining on {len(targets)} microblocks...")
-
-    try:
-        while targets:
-            length = random.randint(1, N)
-            seed = os.urandom(length)
-            chain = [seed]
-            current = seed
-
-            for depth in range(1, max_depth + 1):
-                current = G(current, N)
-                for idx, target in list(targets):
-                    if current == target:
-                        event_manager.accept_mined_seed(
-                            event, idx, chain[:depth], miner=miner_id
-                        )
-                        print(
-                            f"\u2714 Mined block {idx} at depth {depth} (seed len {len(seed)})"
-                        )
-                        mined_count += 1
-                chain.append(current)
-
-                targets = [
-                    (i, blk) for i, blk in targets if not event["mined_status"][i]
-                ]
-                if not targets:
-                    break
-
-            attempts += 1
-            if max_attempts is not None and attempts >= max_attempts:
-                break
-    except KeyboardInterrupt:
-        print("Mining interrupted by user.")
-
-    print(
-        f"Mining complete. Mined {mined_count} microblocks after {attempts} attempts."
-    )
-
-
-__all__ = [
-    "find_nested_seed",
-    "verify_nested_seed",
-    "hybrid_mine",
-    "mine_event_with_nested_parallel",
-]
-=======
-    N = len(target_block)
->>>>>>> ad684377
+    return None