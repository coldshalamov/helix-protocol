from __future__ import annotations

"""Utilities for mining nested MiniHelix seeds."""

import json
import os
import threading
import queue
from concurrent.futures import ThreadPoolExecutor
from pathlib import Path
from typing import Any, Dict

from . import minihelix
from .minihelix import G, mine_seed

# Maximum supported depth when validating nested seed chains.  This
# mirrors the limit enforced by :mod:`helix.exhaustive_miner` and
# prevents extremely deep (and expensive) chains from being accepted.
MAX_DEPTH = 500


class NestedSeed(bytes):
    """Representation of a mined seed or seed chain."""

    def __new__(
        cls,
        chain_bytes: bytes,
        depth: int,
        encoded: bytes,
        chain: list[bytes],
        *,
        fallback_only: bool = False,
    ):
        obj = bytes.__new__(cls, chain_bytes)
        obj.depth = depth
        obj.encoded = encoded
        obj.chain = chain
        obj.fallback_only = fallback_only
        return obj

    def __iter__(self):
        yield self.chain
        yield self.depth


def _encode_chain(chain: list[bytes]) -> bytes:
    depth = len(chain)
    seed_len = len(chain[0])
    return bytes([depth, seed_len]) + b"".join(chain)


def encode_chain(chain: list[bytes]) -> bytes:
    """Encode ``chain`` into the on-chain byte representation."""
    return _encode_chain(chain)


def _decode_chain(
    encoded: bytes, block_size: int, *, validate_output: bool = True
) -> list[bytes]:
    """Decode ``encoded`` seed chain into a list of seeds or microblocks."""
    if not encoded:
        return []

    depth = encoded[0]
    seed_len = encoded[1]
    seed = encoded[2 : 2 + seed_len]
    rest = encoded[2 + seed_len :]

    chain = [seed]
    current = seed
    for i in range(depth - 1):
        start = i * block_size
        segment = rest[start : start + block_size]
        if validate_output:
            expected = G(current, block_size)
            if segment != expected:
                raise ValueError("invalid nested seed chain")
        chain.append(segment)
        current = segment

    return chain


def decode_chain(
    encoded: bytes, block_size: int, *, validate_output: bool = True
) -> list[bytes]:
    """Public wrapper around :func:`_decode_chain`."""

    return _decode_chain(encoded, block_size, validate_output=validate_output)


def _seed_is_valid(seed: bytes, block_size: int) -> bool:
    """Return True if ``seed`` length does not exceed ``block_size``."""
    return 0 < len(seed) <= block_size


<<<<<<< HEAD
def find_nested_seed(
    target_block: bytes,
    max_depth: int = 10,
    *,
    start_nonce: int = 0,
    attempts: int = 10_000,
    max_steps: int = 1000,
) -> NestedSeed | None:
    """Return the shortest seed chain regenerating ``target_block``."""

    block_size = len(target_block)
    best: NestedSeed | None = None
    fallback: NestedSeed | None = None
    best_len = float("inf")

    for flat_len in range(1, block_size + 1):
=======
def find_nested_seed(target_block: bytes) -> NestedSeed | None:
    """Return the shortest seed regenerating ``target_block``.

    The search exhaustively enumerates flat seeds up to the block length.
    For each seed the direct ``minihelix.unpack_seed`` result is checked
    against ``target_block``.  If that fails, the header derived from the
    seed is used to extract a single nested seed which is also verified.
    Equal-length seeds are accepted but flagged as ``fallback_only``.
    """

    N = len(target_block)
    best: NestedSeed | None = None
    best_len = N + 1

    for flat_len in range(1, N + 1):
>>>>>>> e332e70f
        max_value = 256 ** flat_len
        for i in range(max_value):
            seed = i.to_bytes(flat_len, "big")

<<<<<<< HEAD
            # direct expansion
            out = minihelix.unpack_seed(seed, block_size)
            if out == target_block:
                chain = [seed]
                cand = NestedSeed(b"".join(chain), 1, _encode_chain(chain), chain)
                if flat_len == block_size:
                    if fallback is None:
                        fallback = cand
                elif flat_len < best_len:
                    best = cand
                    best_len = flat_len

            # one level nested search
            g_out = G(seed, block_size + minihelix.HEADER_SIZE)
            _, nested_len = minihelix.decode_header(g_out[: minihelix.HEADER_SIZE])
            if 0 < nested_len <= block_size:
                nested_seed = g_out[
                    minihelix.HEADER_SIZE : minihelix.HEADER_SIZE + nested_len
                ]
                nested_out = minihelix.unpack_seed(nested_seed, block_size)
                if nested_out == target_block:
                    chain = [seed, nested_seed]
                    cand = NestedSeed(
                        b"".join(chain), 2, _encode_chain(chain), chain
                    )
                    if flat_len == block_size:
                        if fallback is None:
                            fallback = cand
                    elif flat_len < best_len:
                        best = cand
                        best_len = flat_len

        if best is not None and best_len <= flat_len:
            break

    return best if best is not None else fallback
=======
            # Try flat seed directly
            out = minihelix.unpack_seed(seed, N)
            if out == target_block:
                if flat_len < best_len or best is None:
                    enc = bytes([1, flat_len]) + seed
                    best = NestedSeed(seed, 1, enc, [seed], fallback_only=flat_len == N)
                    best_len = flat_len

            # Derive and test nested seed
            g_out = minihelix.G(seed, N + minihelix.HEADER_SIZE)
            hdr_flat, nested_len = minihelix.decode_header(g_out[: minihelix.HEADER_SIZE])
            if hdr_flat != flat_len or nested_len == 0 or nested_len > N:
                continue
            nested_seed = g_out[minihelix.HEADER_SIZE : minihelix.HEADER_SIZE + nested_len]
            nested_out = minihelix.unpack_seed(nested_seed, N)
            if nested_out == target_block:
                if nested_len < best_len or best is None:
                    enc = bytes([2, flat_len]) + seed + nested_seed
                    best = NestedSeed(seed + nested_seed, 2, enc, [seed, nested_seed], fallback_only=nested_len == N)
                    best_len = nested_len

    return best
>>>>>>> e332e70f


def verify_nested_seed(
    seed_chain: list[bytes] | bytes,
    target_block: bytes,
    *,
    max_steps: int = 1000,
    max_depth: int = MAX_DEPTH,
) -> bool:
    """Return ``True`` if ``seed_chain`` regenerates ``target_block``.

    The chain may be provided either as a list of seeds/microblocks or as
    the encoded bytes returned by :func:`find_nested_seed`.  Validation is
    bounded by ``max_depth`` and ``max_steps`` to mirror the main mining
    logic.
    """
    N = len(target_block)

    if isinstance(seed_chain, (bytes, bytearray)):
        if not seed_chain:
            return False
        depth = seed_chain[0]
        seed_len = seed_chain[1]
        expected_len = 2 + seed_len + (depth - 1) * N
        if len(seed_chain) != expected_len:
            return False
        if depth == 0 or depth > max_depth or depth - 1 > max_steps:
            return False

        offset = 2
        seed = seed_chain[offset : offset + seed_len]
        if not _seed_is_valid(seed, N):
            return False
        offset += seed_len
        current = seed
        for step_num in range(1, depth):
            if step_num > max_steps:
                return False
            current = G(current, N)
            next_block = seed_chain[offset : offset + N]
            if len(next_block) != N or current != next_block:
                return False
            offset += N
        current = G(current, N)
        return current == target_block

    # List version
    if not seed_chain:
        return False
    if len(seed_chain) > max_depth or len(seed_chain) - 1 > max_steps:
        return False
    seed = seed_chain[0]
    if not _seed_is_valid(seed, N):
        return False
    for block in seed_chain[1:]:
        if len(block) != N:
            return False

    current = seed
    for step_num, step in enumerate(seed_chain[1:], start=1):
        if step_num > max_steps:
            return False
        current = G(current, N)
        if current != step:
            return False
    current = G(current, N)
    return current == target_block


def hybrid_mine(
    target_block: bytes,
    *,
    max_depth: int = 10,
    attempts: int | None = None,
    max_steps: int = 1000,
) -> tuple[bytes, int] | None:
    """Attempt direct and nested mining for ``target_block``.

    The function first tries :func:`find_nested_seed`. If successful,
    returns the base seed and depth. If not, falls back to :func:`mine_seed`.

    Returns a ``(seed, depth)`` tuple.
    """
<<<<<<< HEAD
    result = find_nested_seed(target_block, max_depth=max_depth)
=======
    result = find_nested_seed(target_block)
>>>>>>> e332e70f
    if result is not None:
        return result.chain[0], result.depth

    seed = mine_seed(target_block, max_attempts=attempts)
    if seed is not None:
        return seed, 1

    return None


def unpack_seed_chain(
    seed_chain: list[bytes] | bytes,
    *,
    block_size: int | None = None,
    validate_output: bool = True,
) -> bytes:
    """Return the microblock generated from ``seed_chain``.

    The chain may be provided either as a list of seeds or the encoded
    byte form returned by :func:`find_nested_seed`. When ``block_size`` is
    not provided, it is inferred from the chain if possible. The returned
    bytes are produced by applying :func:`minihelix.G` ``depth`` times to the
    base seed.
    """
    if isinstance(seed_chain, (bytes, bytearray)):
        if not seed_chain:
            return b""
        depth = seed_chain[0]
        seed_len = seed_chain[1]
        seed = seed_chain[2 : 2 + seed_len]
        rest = seed_chain[2 + seed_len :]
        if block_size is None:
            block_size = (
                len(rest) // (depth - 1)
                if depth > 1
                else minihelix.DEFAULT_MICROBLOCK_SIZE
            )
        chain: list[bytes] = [seed]
        current = seed
        for i in range(depth - 1):
            start = i * block_size
            segment = rest[start : start + block_size]
            if validate_output:
                expected = G(current, block_size)
                if segment != expected:
                    raise ValueError("invalid nested seed chain")
            chain.append(segment)
            current = segment
    else:
        chain = list(seed_chain)
        if block_size is None:
            block_size = (
                len(chain[1]) if len(chain) > 1 else minihelix.DEFAULT_MICROBLOCK_SIZE
            )
        if validate_output and len(chain) > 1:
            current = chain[0]
            for segment in chain[1:]:
                if G(current, block_size) != segment:
                    raise ValueError("invalid nested seed chain")
                current = segment

    current = chain[0]
    for _ in range(len(chain)):
        current = G(current, block_size)
    return current


def _load_event(event: str | Dict[str, Any], events_dir: str) -> tuple[Dict[str, Any], Path | None]:
    """Return event dict from ``event`` or load from ``events_dir``."""

    if isinstance(event, str):
        path = Path(events_dir) / f"{event}.json"
        with open(path, "r", encoding="utf-8") as fh:
            data = json.load(fh)
        return data, path
    return event, None


def _save_event(event: Dict[str, Any], path: Path | None) -> None:
    if path is None:
        return
    with open(path, "w", encoding="utf-8") as fh:
        json.dump(event, fh, indent=2)


def parallel_mine_event(
    event: Dict[str, Any] | str,
    *,
    events_dir: str = "events",
    max_depth: int = 4,
    workers: int | None = None,
) -> int:
    """Mine all unmined microblocks in ``event`` concurrently."""

    evt, path = _load_event(event, events_dir)

    blocks = [b if isinstance(b, (bytes, bytearray)) else bytes.fromhex(b) for b in evt.get("microblocks", [])]
    seeds = evt.setdefault("seeds", [None] * len(blocks))
    depths = evt.setdefault("seed_depths", [0] * len(blocks))
    status = evt.setdefault("mined_status", [False] * len(blocks))

    pending: queue.Queue[int] = queue.Queue()
    for idx, seed in enumerate(seeds):
        if seed is None:
            pending.put(idx)

    lock = threading.Lock()
    mined = 0

    def worker(tid: int) -> None:
        nonlocal mined
        while True:
            try:
                idx = pending.get_nowait()
            except queue.Empty:
                break

            block = blocks[idx]
            current_best = seeds[idx]
            best_len = len(current_best) if isinstance(current_best, (bytes, bytearray)) else float("inf") if current_best is None else len(bytes(current_best))

            result = hybrid_mine(block, max_depth=max_depth)
            if result is None:
                continue
            seed, depth = result
            chain = [seed]
            current = seed
            for _ in range(1, depth):
                current = G(current, len(block))
                chain.append(current)
            encoded = bytes([depth, len(seed)]) + b"".join(chain)
            with lock:
                prev = seeds[idx]
                prev_len = best_len if prev is not None else float("inf")
                if prev is None or len(encoded) < prev_len:
                    seeds[idx] = encoded
                    depths[idx] = depth
                    status[idx] = True
                    mined += 1
                    print(f"Thread {tid} mined microblock {idx}")

    worker_count = workers or max(1, min(os.cpu_count() or 1, len(blocks)))
    with ThreadPoolExecutor(max_workers=worker_count) as executor:
        futures = [executor.submit(worker, i) for i in range(worker_count)]
        for fut in futures:
            fut.result()

    _save_event(evt, path)
    return mined
<|MERGE_RESOLUTION|>--- conflicted
+++ resolved
@@ -13,9 +13,7 @@
 from . import minihelix
 from .minihelix import G, mine_seed
 
-# Maximum supported depth when validating nested seed chains.  This
-# mirrors the limit enforced by :mod:`helix.exhaustive_miner` and
-# prevents extremely deep (and expensive) chains from being accepted.
+# Maximum supported depth when validating nested seed chains
 MAX_DEPTH = 500
 
 
@@ -50,27 +48,25 @@
 
 
 def encode_chain(chain: list[bytes]) -> bytes:
-    """Encode ``chain`` into the on-chain byte representation."""
     return _encode_chain(chain)
 
 
 def _decode_chain(
     encoded: bytes, block_size: int, *, validate_output: bool = True
 ) -> list[bytes]:
-    """Decode ``encoded`` seed chain into a list of seeds or microblocks."""
     if not encoded:
         return []
 
     depth = encoded[0]
     seed_len = encoded[1]
-    seed = encoded[2 : 2 + seed_len]
-    rest = encoded[2 + seed_len :]
+    seed = encoded[2:2 + seed_len]
+    rest = encoded[2 + seed_len:]
 
     chain = [seed]
     current = seed
     for i in range(depth - 1):
         start = i * block_size
-        segment = rest[start : start + block_size]
+        segment = rest[start:start + block_size]
         if validate_output:
             expected = G(current, block_size)
             if segment != expected:
@@ -81,95 +77,26 @@
     return chain
 
 
-def decode_chain(
-    encoded: bytes, block_size: int, *, validate_output: bool = True
-) -> list[bytes]:
-    """Public wrapper around :func:`_decode_chain`."""
-
+def decode_chain(encoded: bytes, block_size: int, *, validate_output: bool = True) -> list[bytes]:
     return _decode_chain(encoded, block_size, validate_output=validate_output)
 
 
 def _seed_is_valid(seed: bytes, block_size: int) -> bool:
-    """Return True if ``seed`` length does not exceed ``block_size``."""
     return 0 < len(seed) <= block_size
 
 
-<<<<<<< HEAD
-def find_nested_seed(
-    target_block: bytes,
-    max_depth: int = 10,
-    *,
-    start_nonce: int = 0,
-    attempts: int = 10_000,
-    max_steps: int = 1000,
-) -> NestedSeed | None:
-    """Return the shortest seed chain regenerating ``target_block``."""
-
-    block_size = len(target_block)
-    best: NestedSeed | None = None
-    fallback: NestedSeed | None = None
-    best_len = float("inf")
-
-    for flat_len in range(1, block_size + 1):
-=======
 def find_nested_seed(target_block: bytes) -> NestedSeed | None:
-    """Return the shortest seed regenerating ``target_block``.
-
-    The search exhaustively enumerates flat seeds up to the block length.
-    For each seed the direct ``minihelix.unpack_seed`` result is checked
-    against ``target_block``.  If that fails, the header derived from the
-    seed is used to extract a single nested seed which is also verified.
-    Equal-length seeds are accepted but flagged as ``fallback_only``.
-    """
+    """Return the shortest seed regenerating ``target_block``."""
 
     N = len(target_block)
     best: NestedSeed | None = None
     best_len = N + 1
 
     for flat_len in range(1, N + 1):
->>>>>>> e332e70f
         max_value = 256 ** flat_len
         for i in range(max_value):
             seed = i.to_bytes(flat_len, "big")
 
-<<<<<<< HEAD
-            # direct expansion
-            out = minihelix.unpack_seed(seed, block_size)
-            if out == target_block:
-                chain = [seed]
-                cand = NestedSeed(b"".join(chain), 1, _encode_chain(chain), chain)
-                if flat_len == block_size:
-                    if fallback is None:
-                        fallback = cand
-                elif flat_len < best_len:
-                    best = cand
-                    best_len = flat_len
-
-            # one level nested search
-            g_out = G(seed, block_size + minihelix.HEADER_SIZE)
-            _, nested_len = minihelix.decode_header(g_out[: minihelix.HEADER_SIZE])
-            if 0 < nested_len <= block_size:
-                nested_seed = g_out[
-                    minihelix.HEADER_SIZE : minihelix.HEADER_SIZE + nested_len
-                ]
-                nested_out = minihelix.unpack_seed(nested_seed, block_size)
-                if nested_out == target_block:
-                    chain = [seed, nested_seed]
-                    cand = NestedSeed(
-                        b"".join(chain), 2, _encode_chain(chain), chain
-                    )
-                    if flat_len == block_size:
-                        if fallback is None:
-                            fallback = cand
-                    elif flat_len < best_len:
-                        best = cand
-                        best_len = flat_len
-
-        if best is not None and best_len <= flat_len:
-            break
-
-    return best if best is not None else fallback
-=======
             # Try flat seed directly
             out = minihelix.unpack_seed(seed, N)
             if out == target_block:
@@ -180,10 +107,10 @@
 
             # Derive and test nested seed
             g_out = minihelix.G(seed, N + minihelix.HEADER_SIZE)
-            hdr_flat, nested_len = minihelix.decode_header(g_out[: minihelix.HEADER_SIZE])
+            hdr_flat, nested_len = minihelix.decode_header(g_out[:minihelix.HEADER_SIZE])
             if hdr_flat != flat_len or nested_len == 0 or nested_len > N:
                 continue
-            nested_seed = g_out[minihelix.HEADER_SIZE : minihelix.HEADER_SIZE + nested_len]
+            nested_seed = g_out[minihelix.HEADER_SIZE: minihelix.HEADER_SIZE + nested_len]
             nested_out = minihelix.unpack_seed(nested_seed, N)
             if nested_out == target_block:
                 if nested_len < best_len or best is None:
@@ -192,7 +119,6 @@
                     best_len = nested_len
 
     return best
->>>>>>> e332e70f
 
 
 def verify_nested_seed(
@@ -202,13 +128,6 @@
     max_steps: int = 1000,
     max_depth: int = MAX_DEPTH,
 ) -> bool:
-    """Return ``True`` if ``seed_chain`` regenerates ``target_block``.
-
-    The chain may be provided either as a list of seeds/microblocks or as
-    the encoded bytes returned by :func:`find_nested_seed`.  Validation is
-    bounded by ``max_depth`` and ``max_steps`` to mirror the main mining
-    logic.
-    """
     N = len(target_block)
 
     if isinstance(seed_chain, (bytes, bytearray)):
@@ -223,7 +142,7 @@
             return False
 
         offset = 2
-        seed = seed_chain[offset : offset + seed_len]
+        seed = seed_chain[offset: offset + seed_len]
         if not _seed_is_valid(seed, N):
             return False
         offset += seed_len
@@ -232,14 +151,13 @@
             if step_num > max_steps:
                 return False
             current = G(current, N)
-            next_block = seed_chain[offset : offset + N]
+            next_block = seed_chain[offset: offset + N]
             if len(next_block) != N or current != next_block:
                 return False
             offset += N
         current = G(current, N)
         return current == target_block
 
-    # List version
     if not seed_chain:
         return False
     if len(seed_chain) > max_depth or len(seed_chain) - 1 > max_steps:
@@ -269,18 +187,7 @@
     attempts: int | None = None,
     max_steps: int = 1000,
 ) -> tuple[bytes, int] | None:
-    """Attempt direct and nested mining for ``target_block``.
-
-    The function first tries :func:`find_nested_seed`. If successful,
-    returns the base seed and depth. If not, falls back to :func:`mine_seed`.
-
-    Returns a ``(seed, depth)`` tuple.
-    """
-<<<<<<< HEAD
-    result = find_nested_seed(target_block, max_depth=max_depth)
-=======
     result = find_nested_seed(target_block)
->>>>>>> e332e70f
     if result is not None:
         return result.chain[0], result.depth
 
@@ -297,32 +204,20 @@
     block_size: int | None = None,
     validate_output: bool = True,
 ) -> bytes:
-    """Return the microblock generated from ``seed_chain``.
-
-    The chain may be provided either as a list of seeds or the encoded
-    byte form returned by :func:`find_nested_seed`. When ``block_size`` is
-    not provided, it is inferred from the chain if possible. The returned
-    bytes are produced by applying :func:`minihelix.G` ``depth`` times to the
-    base seed.
-    """
     if isinstance(seed_chain, (bytes, bytearray)):
         if not seed_chain:
             return b""
         depth = seed_chain[0]
         seed_len = seed_chain[1]
-        seed = seed_chain[2 : 2 + seed_len]
-        rest = seed_chain[2 + seed_len :]
+        seed = seed_chain[2:2 + seed_len]
+        rest = seed_chain[2 + seed_len:]
         if block_size is None:
-            block_size = (
-                len(rest) // (depth - 1)
-                if depth > 1
-                else minihelix.DEFAULT_MICROBLOCK_SIZE
-            )
+            block_size = len(rest) // (depth - 1) if depth > 1 else minihelix.DEFAULT_MICROBLOCK_SIZE
         chain: list[bytes] = [seed]
         current = seed
         for i in range(depth - 1):
             start = i * block_size
-            segment = rest[start : start + block_size]
+            segment = rest[start:start + block_size]
             if validate_output:
                 expected = G(current, block_size)
                 if segment != expected:
@@ -332,9 +227,7 @@
     else:
         chain = list(seed_chain)
         if block_size is None:
-            block_size = (
-                len(chain[1]) if len(chain) > 1 else minihelix.DEFAULT_MICROBLOCK_SIZE
-            )
+            block_size = len(chain[1]) if len(chain) > 1 else minihelix.DEFAULT_MICROBLOCK_SIZE
         if validate_output and len(chain) > 1:
             current = chain[0]
             for segment in chain[1:]:
@@ -349,8 +242,6 @@
 
 
 def _load_event(event: str | Dict[str, Any], events_dir: str) -> tuple[Dict[str, Any], Path | None]:
-    """Return event dict from ``event`` or load from ``events_dir``."""
-
     if isinstance(event, str):
         path = Path(events_dir) / f"{event}.json"
         with open(path, "r", encoding="utf-8") as fh:
@@ -373,8 +264,6 @@
     max_depth: int = 4,
     workers: int | None = None,
 ) -> int:
-    """Mine all unmined microblocks in ``event`` concurrently."""
-
     evt, path = _load_event(event, events_dir)
 
     blocks = [b if isinstance(b, (bytes, bytearray)) else bytes.fromhex(b) for b in evt.get("microblocks", [])]
@@ -400,7 +289,7 @@
 
             block = blocks[idx]
             current_best = seeds[idx]
-            best_len = len(current_best) if isinstance(current_best, (bytes, bytearray)) else float("inf") if current_best is None else len(bytes(current_best))
+            best_len = len(current_best) if isinstance(current_best, (bytes, bytearray)) else float("inf")
 
             result = hybrid_mine(block, max_depth=max_depth)
             if result is None:
@@ -429,4 +318,4 @@
             fut.result()
 
     _save_event(evt, path)
-    return mined
+    return mined