--- conflicted
+++ resolved
@@ -5,63 +5,19 @@
 from .minihelix import G, mine_seed
 
 
-def encode_header(depth: int, seed_len: int) -> bytes:
-    """Return a one byte header encoding ``depth`` and ``seed_len``.
-
-    The high nibble stores ``depth`` and the low nibble stores ``seed_len``.
-    Both must be in the range 1..15.
-    """
-    if not (1 <= depth <= 15):
-        raise ValueError("depth must be 1..15")
-    if not (1 <= seed_len <= 15):
-        raise ValueError("seed_len must be 1..15")
-    return bytes([(depth << 4) | seed_len])
-
-
-def decode_header(value: int | bytes) -> tuple[int, int]:
-    """Decode a header produced by :func:`encode_header`.
-
-    ``value`` may be the raw integer or a one-byte ``bytes`` object.
-    Returns (depth, seed_len).
-    """
-    if isinstance(value, (bytes, bytearray)):
-        if len(value) != 1:
-            raise ValueError("header must be a single byte")
-        value = value[0]
-    depth = (value >> 4) & 0x0F
-    seed_len = value & 0x0F
-    return depth, seed_len
-
-
-def _decode_chain(encoded: bytes, target_size: int) -> list[bytes]:
-    """Convert encoded seed sequence into list of seeds for replay verification."""
-    depth, seed_len = decode_header(encoded[0])
-    offset = 1
-    first = encoded[offset : offset + seed_len]
-    offset += seed_len
-    chain = [first]
-    for _ in range(1, depth):
-        chain.append(encoded[offset : offset + target_size])
-        offset += target_size
-    return chain
-
-
 def find_nested_seed(
     target_block: bytes,
-    max_depth: int = 10,
     *,
     start_nonce: int = 0,
     attempts: int = 10_000,
-) -> tuple[bytes, int] | None:
-    """Deterministically search for a nested seed chain yielding ``target_block``.
+    max_steps: int = 1000,
+) -> bytes | None:
+    """Search for a seed chain that regenerates ``target_block``.
 
-    Seeds are enumerated in increasing length starting at one byte. ``start_nonce``
-    selects the offset into this enumeration and ``attempts`` controls how many
-    seeds are tested. The outermost seed length is always strictly less than the
-    target size while intermediate seeds may be any length.
+    Returns an encoded chain: the seed followed by any intermediate steps,
+    ending when the target block is matched. No header or depth encoding is used.
+    """
 
-    Returns a tuple: (encoded seed bytes, depth).
-    """
     def _seed_from_nonce(nonce: int, max_len: int) -> bytes | None:
         for length in range(1, max_len + 1):
             count = 256 ** length
@@ -76,68 +32,26 @@
         seed = _seed_from_nonce(nonce, N)
         if seed is None:
             return None
-        intermediates: list[bytes] = []
         current = seed
-        for depth in range(1, max_depth + 1):
+        chain = [current]
+        for _ in range(max_steps):
             current = G(current, N)
             if current == target_block:
-                header = encode_header(depth, len(seed))
-                return header + seed + b"".join(intermediates), depth
-            if depth < max_depth:
-                intermediates.append(current)
+                return b"".join(chain)
+            chain.append(current)
         nonce += 1
     return None
 
 
-<<<<<<< HEAD
 def verify_nested_seed(
     seed_chain: list[bytes] | bytes,
     target_block: bytes,
     *,
     max_steps: int = 1000,
 ) -> bool:
-    """Return True if ``seed_chain`` regenerates ``target_block``.
+    """Return True if applying G repeatedly to ``seed_chain[0]`` yields ``target_block``.
 
-    Accepts either a list of seed steps or a flat byte-encoded chain.  ``max_steps``
-    limits how many times :func:`G` may be applied during verification.  If this
-    limit is exceeded, ``False`` is returned.
-    """
-    if isinstance(seed_chain, (bytes, bytearray)):
-        if not seed_chain:
-            return False
-        depth, seed_len = decode_header(seed_chain[0])
-        if depth > max_steps:
-            return False
-        N = len(target_block)
-        expected_len = 1 + seed_len + (depth - 1) * N
-        if len(seed_chain) != expected_len:
-            return False
-
-        offset = 1
-        seed = seed_chain[offset : offset + seed_len]
-        if len(seed) == 0 or len(seed) > N:
-            return False
-        offset += seed_len
-        current = seed
-        for i in range(1, depth):
-            if i >= max_steps:
-                return False
-            current = G(current, N)
-            if current != seed_chain[offset : offset + N]:
-                return False
-            offset += N
-
-        if depth >= max_steps:
-            return False
-        current = G(current, N)
-        return current == target_block
-=======
-def verify_nested_seed(seed_chain: list[bytes] | bytes, target_block: bytes) -> bool:
-    """Return ``True`` if ``seed_chain`` regenerates ``target_block``.
-
-    ``seed_chain`` may be a list of seed steps or a raw byte sequence
-    containing each step concatenated together.  No header or depth
-    encoding is assumed.
+    Accepts either a list of steps or a flat concatenated byte sequence.
     """
 
     N = len(target_block)
@@ -146,36 +60,16 @@
         if not seed_chain or len(seed_chain) % N != 0:
             return False
         steps = [seed_chain[i : i + N] for i in range(0, len(seed_chain), N)]
->>>>>>> 9c034833
     else:
-        if not seed_chain:
-            return False
-<<<<<<< HEAD
-        if len(seed_chain) > max_steps:
-            return False
-        N = len(target_block)
-        current = seed_chain[0]
-        if len(current) == 0 or len(current) > N:
-            return False
-        for i, step in enumerate(seed_chain[1:], start=1):
-            if i >= max_steps:
-                return False
-            current = G(current, N)
-            if current != step:
-                return False
-        if len(seed_chain) - 1 >= max_steps:
-            return False
-=======
         steps = list(seed_chain)
-        if len(steps[0]) == 0 or len(steps[0]) > N:
-            return False
-        for step in steps[1:]:
-            if len(step) != N:
-                return False
+
+    if not steps or len(steps[0]) == 0 or len(steps[0]) > N:
+        return False
 
     current = steps[0]
-    for step in steps[1:]:
->>>>>>> 9c034833
+    for i, step in enumerate(steps[1:], start=1):
+        if i > max_steps:
+            return False
         current = G(current, N)
         if current != step:
             return False
@@ -187,34 +81,28 @@
 def hybrid_mine(
     target_block: bytes,
     *,
-    max_depth: int = 10,
     start_nonce: int = 0,
     attempts: int = 10_000,
-) -> tuple[bytes, int] | None:
-    """Attempt nested mining first, then fall back to flat direct mining.
+    max_steps: int = 1000,
+) -> bytes | None:
+    """Try nested mining first; fallback to flat mining if needed.
 
-    Returns (outermost seed, depth).
+    Returns a seed (not a chain) if mining is successful.
     """
     result = find_nested_seed(
         target_block,
-        max_depth=max_depth,
         start_nonce=start_nonce,
         attempts=attempts,
+        max_steps=max_steps,
     )
     if result is not None:
-        encoded, depth = result
-        seed_len = decode_header(encoded[0])[1]
-        return encoded[1 : 1 + seed_len], depth
+        return result
 
     seed = mine_seed(target_block, max_attempts=attempts)
-    if seed is not None:
-        return seed, 1
-    return None
+    return seed
 
 
 __all__ = [
-    "encode_header",
-    "decode_header",
     "find_nested_seed",
     "verify_nested_seed",
     "hybrid_mine",
