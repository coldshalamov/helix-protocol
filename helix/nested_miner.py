--- conflicted
+++ resolved
@@ -1,32 +1,15 @@
+```python
 from __future__ import annotations
 
 """Utilities for mining nested MiniHelix seeds."""
 
 from .minihelix import G, mine_seed
 
-<<<<<<< HEAD
 
 def _encode_chain(chain: list[bytes]) -> bytes:
     depth = len(chain)
     seed_len = len(chain[0])
     return bytes([depth, seed_len]) + b"".join(chain)
-
-
-def _decode_chain(encoded: bytes, N: int) -> list[bytes]:
-    depth = encoded[0]
-    seed_len = encoded[1]
-    seed = encoded[2 : 2 + seed_len]
-    chain = [seed]
-    idx = 2 + seed_len
-    for _ in range(depth - 1):
-        chain.append(encoded[idx : idx + N])
-        idx += N
-=======
-def decode_header(header: int) -> tuple[int, int]:
-    """Decode ``header`` byte into ``(depth, seed_len)``."""
-    depth = header >> 4
-    seed_len = header & 0x0F
-    return depth, seed_len
 
 
 def _decode_chain(encoded: bytes, block_size: int) -> list[bytes]:
@@ -41,15 +24,21 @@
     for i in range(depth - 1):
         start = i * block_size
         chain.append(rest[start : start + block_size])
->>>>>>> 2a36d723
     return chain
+
+
+def decode_header(header: int) -> tuple[int, int]:
+    """Decode ``header`` byte into ``(depth, seed_len)``."""
+    depth = header >> 4
+    seed_len = header & 0x0F
+    return depth, seed_len
+
 
 def find_nested_seed(
     target_block: bytes,
     *,
     start_nonce: int = 0,
     attempts: int = 10_000,
-<<<<<<< HEAD
     max_steps: int = 1000,
     max_depth: int | None = None,
 ) -> bytes | tuple[bytes, int] | None:
@@ -58,15 +47,6 @@
     If ``max_depth`` is provided, the returned value is ``(encoded, depth)`` where
     ``encoded`` is an encoded seed chain. Otherwise the flat byte chain is
     returned for backward compatibility.
-=======
-    max_depth: int = 1000,
-    **kwargs,
-) -> tuple[bytes, int] | bytes | None:
-    """Search for a seed chain that regenerates ``target_block``.
-
-    Returns ``(encoded_chain, depth)`` where ``encoded_chain`` is the compact
-    byte representation excluding the final ``G``.
->>>>>>> 2a36d723
     """
 
     def _seed_from_nonce(nonce: int, max_len: int) -> bytes | None:
@@ -78,36 +58,27 @@
         return None
 
     return_bytes_only = False
-    if "max_steps" in kwargs:
-        max_depth = kwargs["max_steps"]
+    if max_depth is None:
+        max_depth = max_steps
+    else:
         return_bytes_only = True
+        max_depth = min(max_steps, max_depth)
 
     N = len(target_block)
     nonce = start_nonce
-    depth_limit = max_steps if max_depth is None else min(max_steps, max_depth)
     for _ in range(attempts):
         seed = _seed_from_nonce(nonce, N)
         if seed is None:
             return None
         current = seed
         chain = [current]
-<<<<<<< HEAD
-        for _ in range(depth_limit):
+        for _ in range(max_depth):
             current = G(current, N)
             if current == target_block:
-                if max_depth is None:
+                if return_bytes_only:
                     return b"".join(chain)
                 encoded = _encode_chain(chain)
                 return encoded, len(chain)
-=======
-        for depth in range(1, max_depth + 1):
-            current = G(current, N)
-            if current == target_block:
-                encoded = bytes([depth, len(seed)]) + b"".join(chain)
-                if return_bytes_only:
-                    return b"".join(chain)
-                return encoded, depth
->>>>>>> 2a36d723
             chain.append(current)
         nonce += 1
     return None
@@ -151,23 +122,15 @@
     *,
     start_nonce: int = 0,
     attempts: int = 10_000,
-<<<<<<< HEAD
     max_steps: int = 1000,
     max_depth: int = 4,
 ) -> tuple[bytes, int] | bytes | None:
-=======
-    max_depth: int = 1000,
-) -> tuple[bytes, int] | None:
->>>>>>> 2a36d723
     """Try nested mining first; fallback to flat mining if needed."""
     result = find_nested_seed(
         target_block,
         start_nonce=start_nonce,
         attempts=attempts,
-<<<<<<< HEAD
         max_steps=max_steps,
-=======
->>>>>>> 2a36d723
         max_depth=max_depth,
     )
     if result is not None:
@@ -178,11 +141,7 @@
     seed = mine_seed(target_block, max_attempts=attempts)
     if seed is None:
         return None
-<<<<<<< HEAD
     return seed
-=======
-    return seed, 1
->>>>>>> 2a36d723
 
 
 __all__ = [
@@ -191,4 +150,5 @@
     "find_nested_seed",
     "verify_nested_seed",
     "hybrid_mine",
-]+]
+```