--- conflicted
+++ resolved
@@ -2,14 +2,13 @@
 
 from . import minihelix
 from .minihelix import G
-from . import minihelix
 
 
 def encode_header(depth: int, seed_len: int) -> bytes:
     """Return a single byte encoding ``depth`` and ``seed_len``.
 
     The high nibble stores ``depth`` and the low nibble stores ``seed_len``.
-    Both values must be in the range 1-15.
+    Both must be in the range 1–15.
     """
     if not (1 <= depth <= 15 and 1 <= seed_len <= 15):
         raise ValueError("depth and seed_len must be between 1 and 15")
@@ -17,17 +16,18 @@
 
 
 def decode_header(header: int | bytes) -> tuple[int, int]:
-    """Decode ``header`` produced by :func:`encode_header`."""
+    """Decode a single byte into ``(depth, seed_len)``."""
     if isinstance(header, (bytes, bytearray)):
         if len(header) != 1:
             raise ValueError("header must be a single byte")
         header = header[0]
-    depth = (header >> 4) & 0xF
-    seed_len = header & 0xF
+    depth = (header >> 4) & 0x0F
+    seed_len = header & 0x0F
     return depth, seed_len
 
 
 def _decode_chain(encoded: bytes, target_size: int) -> list[bytes]:
+    """Convert encoded seed sequence into list of seeds for replay verification."""
     depth, seed_len = decode_header(encoded[0])
     offset = 1
     first = encoded[offset : offset + seed_len]
@@ -46,16 +46,9 @@
     start_nonce: int = 0,
     attempts: int = 10_000,
 ) -> tuple[bytes, int] | None:
-    """Deterministically search for a nested seed chain yielding ``target_block``.
+    """Search for a nested seed chain that regenerates ``target_block``.
 
-    Seeds are enumerated in increasing length starting at one byte. ``start_nonce``
-    selects the offset into this enumeration and ``attempts`` controls how many
-    seeds are tested. The outermost seed length is always strictly less than the
-    target size while intermediate seeds may be any length.
-
-    Returns an encoded seed chain and its depth on success. The encoding
-    begins with :func:`encode_header` followed by the outer seed and any
-    intermediate seeds.
+    Returns encoded bytes and the depth of the chain if found.
     """
     def _seed_from_nonce(nonce: int, max_len: int) -> bytes | None:
         for length in range(1, max_len + 1):
@@ -71,145 +64,57 @@
         seed = _seed_from_nonce(nonce, N)
         if seed is None:
             return None
-        chain: list[bytes] = [seed]
+        chain = [seed]
         current = seed
         for depth in range(1, max_depth + 1):
             current = G(current, N)
             if current == target_block:
-<<<<<<< HEAD
-                header = encode_header(depth, len(seed))
-                return header + b"".join(chain), depth
-=======
                 encoded = encode_header(depth, len(seed)) + b"".join(chain)
                 return encoded, depth
->>>>>>> 5e30cc65
             if depth < max_depth:
                 chain.append(current)
         nonce += 1
     return None
 
 
-<<<<<<< HEAD
-def verify_nested_seed(seed_chain: list[bytes] | bytes, target_block: bytes) -> bool:
-    """Return ``True`` if ``seed_chain`` regenerates ``target_block``.
-
-    ``seed_chain`` may be either the raw byte encoding produced by
-    :func:`find_nested_seed` or a list of individual seeds.
-    """
-
-    if isinstance(seed_chain, bytes):
-        if not seed_chain:
-            return False
-        depth, seed_len = decode_header(seed_chain[0])
-        offset = 1
-        first = seed_chain[offset : offset + seed_len]
-        if len(first) != seed_len:
-            return False
-        offset += seed_len
-        seeds = [first]
-        for _ in range(1, depth):
-            next_seed = seed_chain[offset : offset + len(target_block)]
-            if len(next_seed) != len(target_block):
-                return False
-            seeds.append(next_seed)
-            offset += len(target_block)
-        if offset != len(seed_chain):
-            return False
-    else:
-        seeds = list(seed_chain)
-
-    if not seeds:
-=======
 def _verify_chain(chain: list[bytes], target_block: bytes) -> bool:
+    """Internal verifier for a decoded list of seeds."""
     if not chain:
->>>>>>> 5e30cc65
         return False
     N = len(target_block)
-<<<<<<< HEAD
-    first = seeds[0]
-    if len(first) == 0 or len(first) > N:
-        return False
-
-    current = first
-    for nxt in seeds[1:]:
-        current = G(current, N)
-        if current != nxt:
-            return False
-
-=======
     current = chain[0]
     if len(current) == 0 or len(current) > N:
         return False
     for next_seed in chain[1:]:
         current = G(current, N)
-        if next_seed != current:
+        if current != next_seed:
             return False
->>>>>>> 5e30cc65
     current = G(current, N)
     return current == target_block
 
 
-<<<<<<< HEAD
-def encode_header(depth: int, seed_length: int) -> bytes:
-    """Encode ``depth`` and ``seed_length`` into a single byte."""
-    if depth < 1 or depth > 15:
-        raise ValueError("depth must be between 1 and 15")
-    if seed_length < 0 or seed_length > 15:
-        raise ValueError("seed_length must be between 0 and 15")
-    return bytes([(depth << 4) | (seed_length & 0x0F)])
-
-
-def decode_header(value: int | bytes) -> tuple[int, int]:
-    """Decode a header byte produced by :func:`encode_header`."""
-    if isinstance(value, bytes):
-        if len(value) != 1:
-            raise ValueError("header must be a single byte")
-        value = value[0]
-    depth = (value >> 4) & 0x0F
-    seed_length = value & 0x0F
-    return depth, seed_length
-
-
-def hybrid_mine(target_block: bytes, max_depth: int = 10, *, attempts: int = 1_000_000) -> tuple[bytes, int] | None:
-    """Search for a nested seed and return the base seed and depth."""
-    result = find_nested_seed(target_block, max_depth=max_depth, attempts=attempts)
-    if result is None:
-        return None
-    encoded, depth = result
-    d, seed_len = decode_header(encoded[0])
-    seed = encoded[1:1 + seed_len]
-    return seed, depth
-__all__ = [
-    "find_nested_seed",
-    "verify_nested_seed",
-    "encode_header",
-    "decode_header",
-=======
 def verify_nested_seed(seed_chain: list[bytes] | bytes, target_block: bytes) -> bool:
-    """Return ``True`` if ``seed_chain`` regenerates ``target_block``."""
+    """Return True if ``seed_chain`` regenerates ``target_block``."""
     if isinstance(seed_chain, (bytes, bytearray)):
         if not seed_chain:
             return False
         depth, seed_len = decode_header(seed_chain[0])
         N = len(target_block)
-        needed = 1 + seed_len + N * (depth - 1)
-        if len(seed_chain) != needed:
+        expected_len = 1 + seed_len + N * (depth - 1)
+        if len(seed_chain) != expected_len:
             return False
         offset = 1
-        chain: list[bytes] = [seed_chain[offset : offset + seed_len]]
+        seeds = [seed_chain[offset : offset + seed_len]]
         offset += seed_len
         for _ in range(1, depth):
-            chain.append(seed_chain[offset : offset + N])
+            seeds.append(seed_chain[offset : offset + N])
             offset += N
-        return _verify_chain(chain, target_block)
-    return _verify_chain(seed_chain, target_block)
+        return _verify_chain(seeds, target_block)
+    return _verify_chain(list(seed_chain), target_block)
 
 
 def hybrid_mine(target_block: bytes, max_depth: int = 10, *, attempts: int = 1_000_000) -> tuple[bytes, int] | None:
-    """Attempt nested mining first, fall back to flat mining if needed.
-
-    Returns (outer seed, depth) on success.
-    """
+    """Try nested mining first; fall back to flat mining if needed."""
     result = find_nested_seed(target_block, max_depth=max_depth, attempts=attempts)
     if result is not None:
         encoded, depth = result
@@ -228,6 +133,5 @@
     "decode_header",
     "find_nested_seed",
     "verify_nested_seed",
->>>>>>> 5e30cc65
     "hybrid_mine",
 ]