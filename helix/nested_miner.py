from __future__ import annotations

"""Utilities for mining nested MiniHelix seeds."""

from .minihelix import G, mine_seed


<<<<<<< HEAD
def _decode_chain(encoded: bytes, target_size: int) -> list[bytes]:
    """Convert encoded seed sequence into list of seeds for replay verification."""
    depth = encoded[0]
    seed_len = encoded[1]
    offset = 2
    first = encoded[offset : offset + seed_len]
    offset += seed_len
    chain = [first]
    for _ in range(1, depth):
        chain.append(encoded[offset : offset + target_size])
        offset += target_size
    return chain


=======
>>>>>>> 98bfb4d0
def find_nested_seed(
    target_block: bytes,
    *,
    start_nonce: int = 0,
    attempts: int = 10_000,
    max_steps: int = 1000,
) -> bytes | None:
    """Search for a seed chain that regenerates ``target_block``.

    Returns an encoded chain: the seed followed by any intermediate steps,
    ending when the target block is matched. No header or depth encoding is used.
    """

    def _seed_from_nonce(nonce: int, max_len: int) -> bytes | None:
        for length in range(1, max_len + 1):
            count = 256 ** length
            if nonce < count:
                return nonce.to_bytes(length, "big")
            nonce -= count
        return None

    N = len(target_block)
    nonce = start_nonce
    for _ in range(attempts):
        seed = _seed_from_nonce(nonce, N)
        if seed is None:
            return None
        current = seed
        chain = [current]
        for _ in range(max_steps):
            current = G(current, N)
            if current == target_block:
<<<<<<< HEAD
                header = bytes([depth, len(seed)])
                return header + seed + b"".join(intermediates), depth
            if depth < max_depth:
                intermediates.append(current)
=======
                return b"".join(chain)
            chain.append(current)
>>>>>>> 98bfb4d0
        nonce += 1
    return None


def verify_nested_seed(
    seed_chain: list[bytes] | bytes,
    target_block: bytes,
    *,
    max_steps: int = 1000,
) -> bool:
    """Return True if applying G repeatedly to ``seed_chain[0]`` yields ``target_block``.

    Accepts either a list of steps or a flat concatenated byte sequence.
    """

    N = len(target_block)

    if isinstance(seed_chain, (bytes, bytearray)):
<<<<<<< HEAD
        if not seed_chain:
            return False
        depth = seed_chain[0]
        seed_len = seed_chain[1]
        N = len(target_block)
        expected_len = 2 + seed_len + (depth - 1) * N
        if len(seed_chain) != expected_len:
=======
        if not seed_chain or len(seed_chain) % N != 0:
>>>>>>> 98bfb4d0
            return False
        steps = [seed_chain[i : i + N] for i in range(0, len(seed_chain), N)]
    else:
        steps = list(seed_chain)

<<<<<<< HEAD
        offset = 2
        seed = seed_chain[offset : offset + seed_len]
        if len(seed) == 0 or len(seed) > N:
            return False
        offset += seed_len
        current = seed
        for _ in range(1, depth):
            current = G(current, N)
            if current != seed_chain[offset : offset + N]:
                return False
            offset += N
=======
    if not steps or len(steps[0]) == 0 or len(steps[0]) > N:
        return False
>>>>>>> 98bfb4d0

    current = steps[0]
    for i, step in enumerate(steps[1:], start=1):
        if i > max_steps:
            return False
        current = G(current, N)
        if current != step:
            return False

    current = G(current, N)
    return current == target_block


def hybrid_mine(
    target_block: bytes,
    *,
    start_nonce: int = 0,
    attempts: int = 10_000,
    max_steps: int = 1000,
) -> bytes | None:
    """Try nested mining first; fallback to flat mining if needed.

    Returns a seed (not a chain) if mining is successful.
    """
    result = find_nested_seed(
        target_block,
        start_nonce=start_nonce,
        attempts=attempts,
        max_steps=max_steps,
    )
    if result is not None:
<<<<<<< HEAD
        encoded, depth = result
        seed_len = encoded[1]
        return encoded[2 : 2 + seed_len], depth
=======
        return result
>>>>>>> 98bfb4d0

    seed = mine_seed(target_block, max_attempts=attempts)
    return seed


__all__ = [
    "find_nested_seed",
    "verify_nested_seed",
    "hybrid_mine",
]<|MERGE_RESOLUTION|>--- conflicted
+++ resolved
@@ -4,24 +4,6 @@
 
 from .minihelix import G, mine_seed
 
-
-<<<<<<< HEAD
-def _decode_chain(encoded: bytes, target_size: int) -> list[bytes]:
-    """Convert encoded seed sequence into list of seeds for replay verification."""
-    depth = encoded[0]
-    seed_len = encoded[1]
-    offset = 2
-    first = encoded[offset : offset + seed_len]
-    offset += seed_len
-    chain = [first]
-    for _ in range(1, depth):
-        chain.append(encoded[offset : offset + target_size])
-        offset += target_size
-    return chain
-
-
-=======
->>>>>>> 98bfb4d0
 def find_nested_seed(
     target_block: bytes,
     *,
@@ -31,8 +13,7 @@
 ) -> bytes | None:
     """Search for a seed chain that regenerates ``target_block``.
 
-    Returns an encoded chain: the seed followed by any intermediate steps,
-    ending when the target block is matched. No header or depth encoding is used.
+    Returns a flat byte sequence of the seed chain (excluding final G).
     """
 
     def _seed_from_nonce(nonce: int, max_len: int) -> bytes | None:
@@ -54,15 +35,8 @@
         for _ in range(max_steps):
             current = G(current, N)
             if current == target_block:
-<<<<<<< HEAD
-                header = bytes([depth, len(seed)])
-                return header + seed + b"".join(intermediates), depth
-            if depth < max_depth:
-                intermediates.append(current)
-=======
                 return b"".join(chain)
             chain.append(current)
->>>>>>> 98bfb4d0
         nonce += 1
     return None
 
@@ -73,46 +47,19 @@
     *,
     max_steps: int = 1000,
 ) -> bool:
-    """Return True if applying G repeatedly to ``seed_chain[0]`` yields ``target_block``.
-
-    Accepts either a list of steps or a flat concatenated byte sequence.
-    """
+    """Return True if applying G repeatedly to seed_chain regenerates target_block."""
 
     N = len(target_block)
 
     if isinstance(seed_chain, (bytes, bytearray)):
-<<<<<<< HEAD
-        if not seed_chain:
-            return False
-        depth = seed_chain[0]
-        seed_len = seed_chain[1]
-        N = len(target_block)
-        expected_len = 2 + seed_len + (depth - 1) * N
-        if len(seed_chain) != expected_len:
-=======
         if not seed_chain or len(seed_chain) % N != 0:
->>>>>>> 98bfb4d0
             return False
         steps = [seed_chain[i : i + N] for i in range(0, len(seed_chain), N)]
     else:
         steps = list(seed_chain)
 
-<<<<<<< HEAD
-        offset = 2
-        seed = seed_chain[offset : offset + seed_len]
-        if len(seed) == 0 or len(seed) > N:
-            return False
-        offset += seed_len
-        current = seed
-        for _ in range(1, depth):
-            current = G(current, N)
-            if current != seed_chain[offset : offset + N]:
-                return False
-            offset += N
-=======
     if not steps or len(steps[0]) == 0 or len(steps[0]) > N:
         return False
->>>>>>> 98bfb4d0
 
     current = steps[0]
     for i, step in enumerate(steps[1:], start=1):
@@ -133,10 +80,7 @@
     attempts: int = 10_000,
     max_steps: int = 1000,
 ) -> bytes | None:
-    """Try nested mining first; fallback to flat mining if needed.
-
-    Returns a seed (not a chain) if mining is successful.
-    """
+    """Try nested mining first; fallback to flat mining if needed."""
     result = find_nested_seed(
         target_block,
         start_nonce=start_nonce,
@@ -144,16 +88,9 @@
         max_steps=max_steps,
     )
     if result is not None:
-<<<<<<< HEAD
-        encoded, depth = result
-        seed_len = encoded[1]
-        return encoded[2 : 2 + seed_len], depth
-=======
         return result
->>>>>>> 98bfb4d0
 
-    seed = mine_seed(target_block, max_attempts=attempts)
-    return seed
+    return mine_seed(target_block, max_attempts=attempts)
 
 
 __all__ = [
