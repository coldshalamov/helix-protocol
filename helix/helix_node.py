--- conflicted
+++ resolved
@@ -150,33 +150,19 @@
         seed_chain: list[bytes],
         merkle_proof: merkle.MerkleProof,
     ) -> None:
-<<<<<<< HEAD
         seed = seed_chain[0]
-=======
-        depth = encoded_seed[0]
-        seed_len = encoded_seed[1]
->>>>>>> c5d4b19c
         message = {
             "type": GossipMessageType.MINED_MICROBLOCK,
             "event_id": event_id,
             "index": index,
-<<<<<<< HEAD
             "seed": seed.hex(),
-=======
-            "seed": encoded_seed[2 : 2 + seed_len].hex(),
-            "depth": depth,
->>>>>>> c5d4b19c
             "merkle_proof": {
                 "siblings": [s.hex() for s in merkle_proof.siblings],
                 "index": merkle_proof.index,
             },
         }
         if self.public_key and self.private_key:
-<<<<<<< HEAD
             payload = f"{event_id}:{index}:{seed.hex()}".encode("utf-8")
-=======
-            payload = f"{event_id}:{index}:{encoded_seed[2 : 2 + seed_len].hex()}:{depth}".encode("utf-8")
->>>>>>> c5d4b19c
             message["signature"] = signature_utils.sign_data(payload, self.private_key)
             message["pubkey"] = self.public_key
         self._send(message)
@@ -190,43 +176,21 @@
             seed = find_seed(block)
             seed_chain: Optional[list[bytes]] = None
             if seed and verify_seed(seed, block):
-<<<<<<< HEAD
                 seed_chain = [seed]
-            else:
-                result = nested_miner.find_nested_seed(block, max_depth=self.max_nested_depth)
-                if result:
-                    encoded, depth = result
-                    N = len(block)
-                    seed_len = len(encoded) - 1 - (depth - 1) * N
-                    first = encoded[1 : 1 + seed_len]
-                    chain = [first]
-                    current = first
-                    for _ in range(1, depth):
-                        current = minihelix.G(current, N)
-                        chain.append(current)
-                    if nested_miner.verify_nested_seed(chain, block):
-                        seed_chain = chain
-            if seed_chain is None:
-                continue
-
-            depth = len(seed_chain)
-            header_byte = (depth << 4) | len(seed_chain[0])
-            encoded = bytes([header_byte]) + b"".join(seed_chain)
-
-=======
-                encoded = bytes([1, len(seed)]) + seed
             else:
                 result = nested_miner.find_nested_seed(block, max_depth=self.max_nested_depth)
                 if result:
                     encoded, _ = result
                     chain = nested_miner._decode_chain(encoded, len(block))
-                    if not nested_miner.verify_nested_seed(chain, block):
-                        encoded = None
-            if encoded is None:
+                    if nested_miner.verify_nested_seed(chain, block):
+                        seed_chain = chain
+            if seed_chain is None:
                 continue
 
-            depth = encoded[0]
->>>>>>> c5d4b19c
+            depth = len(seed_chain)
+            header_byte = (depth << 4) | len(seed_chain[0])
+            encoded = bytes([header_byte]) + b"".join(seed_chain)
+
             event_manager.accept_mined_seed(event, idx, encoded, miner=self.node_id)
 
             proof = merkle.build_merkle_proof(event["microblocks"], idx)
@@ -288,12 +252,12 @@
                     found = True
                     break
                 chain.append(current)
-<<<<<<< HEAD
             if not found:
                 return
-=======
-            encoded = bytes([depth, len(seed)]) + b"".join(chain)
->>>>>>> c5d4b19c
+
+            depth = len(chain)
+            header_byte = (depth << 4) | len(chain[0])
+            encoded = bytes([header_byte]) + b"".join(chain)
 
             if not merkle_info:
                 return
@@ -304,10 +268,6 @@
             root = merkle.merkle_root(self.merkle_trees.get(evt_id) or merkle.build_merkle_tree(event["microblocks"]))
             if not merkle.verify_merkle_proof(block, proof.siblings, root, proof.index):
                 return
-
-            depth = len(chain)
-            header_byte = (depth << 4) | len(chain[0])
-            encoded = bytes([header_byte]) + b"".join(chain)
 
             try:
                 event_manager.accept_mined_seed(event, idx, encoded)
