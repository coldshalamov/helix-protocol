```python
"""Minimal Helix node implementation built on :mod:`helix.gossip`."""

import hashlib
import json
import queue
import threading
import time
from pathlib import Path
from typing import Any, Dict, List, Optional

from . import (
    event_manager,
    minihelix,
    nested_miner,
    signature_utils,
    merkle,
)
from .config import GENESIS_HASH
from .ledger import (
    load_balances,
    save_balances,
    apply_mining_results,
    update_total_supply,
    get_total_supply,
)
from . import statement_registry
from .gossip import GossipNode, LocalGossipNetwork
from .network import SocketGossipNetwork
import blockchain


class GossipMessageType:
    NEW_EVENT = "NEW_EVENT"
    NEW_STATEMENT = NEW_EVENT
    MINED_MICROBLOCK = "MINED_MICROBLOCK"
    FINALIZED = "FINALIZED"


def simulate_mining(index: int) -> None:
    return None


def find_seed(target: bytes, attempts: int = 1_000_000) -> Optional[bytes]:
    return minihelix.mine_seed(target, max_attempts=attempts)


def verify_seed(seed: bytes, target: bytes) -> bool:
    return minihelix.verify_seed(seed, target)


def verify_statement_id(event: Dict[str, Any]) -> bool:
    statement = event.get("statement")
    stmt_id = event.get("header", {}).get("statement_id")
    if not isinstance(statement, str) or not stmt_id:
        return False
    digest = hashlib.sha256(statement.encode("utf-8")).hexdigest()
    return digest == stmt_id


class HelixNode(GossipNode):
    def __init__(
        self,
        *,
        events_dir: str,
        balances_file: str,
        chain_file: str | None = None,
        node_id: str = "NODE",
        network: LocalGossipNetwork | SocketGossipNetwork | None = None,
        microblock_size: int = event_manager.DEFAULT_MICROBLOCK_SIZE,
        genesis_file: str | None = None,
        max_nested_depth: int = 4,
        public_key: str | None = None,
        private_key: str | None = None,
    ) -> None:
        if network is None:
            network = LocalGossipNetwork()
        super().__init__(node_id, network)

        self.events_dir = Path(events_dir)
        self.events_dir.mkdir(parents=True, exist_ok=True)
        self.balances_file = str(balances_file)
        if chain_file is None:
            chain_file = str(Path(balances_file).parent / "chain.json")
        self.chain_file = str(chain_file)
        self.microblock_size = microblock_size
        self.max_nested_depth = max_nested_depth
        self.public_key = public_key
        self.private_key = private_key

        if genesis_file is None:
            genesis_file = Path(__file__).resolve().parent / "genesis.json"
        data = Path(genesis_file).read_bytes()
        digest = hashlib.sha256(data).hexdigest()
        if digest != GENESIS_HASH:
            raise ValueError("Genesis file hash mismatch")
        self.genesis = json.loads(data.decode("utf-8"))

        self.events: Dict[str, Dict[str, Any]] = {}
        self.merkle_trees: Dict[str, list[list[bytes]]] = {}
        self.balances: Dict[str, float] = load_balances(self.balances_file)
        self.registry = statement_registry.StatementRegistry()

        self.load_state()
        self.registry.rebuild_from_events(str(self.events_dir))

        self.chain: list[dict] = blockchain.load_chain(self.chain_file)
        for block in self.chain:
            evt_id = block.get("event_id")
            if not evt_id:
                continue
            event = self.events.get(evt_id)
            if event is None:
                evt_path = self.events_dir / f"{evt_id}.json"
                if not evt_path.exists():
                    continue
                try:
                    event = event_manager.load_event(str(evt_path))
                    self.import_event(event)
                except Exception:
                    continue
            apply_mining_results(event, self.balances)

        # Resolved logic: set chain tip and print restored state
        self.chain_tip = self.chain[-1]["block_id"] if self.chain else GENESIS_HASH
        total = get_total_supply(str(self.events_dir))
        if blockchain.validate_chain(self.chain):
            print(f"Restored tip {self.chain_tip} | Total HLX {total:.4f}")
        else:
            print("Blockchain validation mismatch")

<<<<<<< HEAD
    def _store_merkle_tree(self, event: Dict[str, Any]) -> None:
        evt_id = event["header"]["statement_id"]
        tree = merkle.build_merkle_tree(event["microblocks"])
        self.merkle_trees[evt_id] = tree

    def load_state(self) -> None:
        for path in self.events_dir.glob("*.json"):
            try:
                event = event_manager.load_event(str(path))
                self.import_event(event)
            except Exception:
                continue

    def save_state(self) -> None:
        for event in self.events.values():
            event_manager.save_event(event, str(self.events_dir))
        save_balances(self.balances, self.balances_file)

    def _send(self, message: Dict[str, Any]) -> None:
        self.send_message(message)

    def create_event(self, statement: str, *, private_key: str | None = None) -> Dict[str, Any]:
        if private_key is None:
            private_key = self.private_key
        event = event_manager.create_event(
            statement,
            microblock_size=self.microblock_size,
            parent_id=GENESIS_HASH,
            private_key=private_key,
        )
        self._store_merkle_tree(event)
        if private_key and event.get("originator_pub"):
            fee = event["header"]["block_count"]
            event["header"]["gas_fee"] = fee
            origin = event["originator_pub"]
            self.balances[origin] = self.balances.get(origin, 0.0) - float(fee)
        return event

    def import_event(self, event: Dict[str, Any]) -> None:
        if not verify_statement_id(event):
            raise ValueError("statement_id mismatch")
        event_manager.validate_parent(event)
        evt_id = event["header"]["statement_id"]
        self.events[evt_id] = event
        self._store_merkle_tree(event)

    def submit_event(self, statement: str, *, private_key: str | None = None) -> Dict[str, Any]:
        event = self.create_event(statement, private_key=private_key)
        evt_id = event["header"]["statement_id"]
        self.events[evt_id] = event
        event_manager.save_event(event, str(self.events_dir))
        self._send({"type": GossipMessageType.NEW_EVENT, "event": event})
        return event

    def submit_seed(
        self,
        event_id: str,
        index: int,
        seed_chain: list[bytes],
        merkle_proof: merkle.MerkleProof,
    ) -> None:
        seed = seed_chain[0]
        message = {
            "type": GossipMessageType.MINED_MICROBLOCK,
            "event_id": event_id,
            "index": index,
            "seed": seed.hex(),
            "merkle_proof": {
                "siblings": [s.hex() for s in merkle_proof.siblings],
                "index": merkle_proof.index,
            },
        }
        if self.public_key and self.private_key:
            payload = f"{event_id}:{index}:{seed.hex()}".encode("utf-8")
            message["signature"] = signature_utils.sign_data(payload, self.private_key)
            message["pubkey"] = self.public_key
        self._send(message)

    def mine_event(self, event: Dict[str, Any]) -> None:
        evt_id = event["header"]["statement_id"]
        for idx, block in enumerate(event["microblocks"]):
            if event["mined_status"][idx]:
                continue
            simulate_mining(idx)
            seed = find_seed(block)
            seed_chain: Optional[list[bytes]] = None
            if seed and verify_seed(seed, block):
                seed_chain = [seed]
            else:
                result = nested_miner.find_nested_seed(block, max_depth=self.max_nested_depth)
                if result:
                    if isinstance(result, tuple):
                        encoded, _ = result
                    else:
                        encoded = bytes(result)
                    chain = nested_miner._decode_chain(encoded, len(block))
                    if nested_miner.verify_nested_seed(chain, block):
                        seed_chain = chain
            if seed_chain is None:
                continue

            depth = len(seed_chain)
            header_byte = (depth << 4) | len(seed_chain[0])
            encoded = bytes([header_byte]) + b"".join(seed_chain)

            event_manager.accept_mined_seed(event, idx, encoded, miner=self.node_id)

            proof = merkle.build_merkle_proof(event["microblocks"], idx)
            self.submit_seed(evt_id, idx, seed_chain, proof)

        if all(event["mined_status"]) and not event.get("finalized"):
            event_manager.finalize_event(event, node_id=self.node_id)
            self.finalize_event(event)

        event_manager.save_event(event, str(self.events_dir))

    def finalize_event(self, event: Dict[str, Any]) -> None:
        if not event.get("is_closed") or event.get("finalized"):
            return
        for bet in event.get("bets", {}).get("YES", []):
            pub = bet.get("pubkey")
            amt = float(bet.get("amount", 0))
            if pub:
                self.balances[pub] = self.balances.get(pub, 0.0) + amt
        apply_mining_results(event, self.balances)
        rewards = event.get("rewards", [])
        refunds = event.get("refunds", [])
        update_total_supply(sum(rewards) + sum(refunds))
        save_balances(self.balances, self.balances_file)
        event_manager.save_event(event, str(self.events_dir))
        event["finalized"] = True
        self._send({"type": GossipMessageType.FINALIZED, "event_id": event["header"]["statement_id"]})

    def _handle_message(self, message: Dict[str, Any]) -> None:
        msg_type = message.get("type")
        if msg_type in {GossipMessageType.NEW_EVENT, GossipMessageType.NEW_STATEMENT}:
            event = message.get("event")
            if event:
                try:
                    self.import_event(event)
                except Exception:
                    pass
        elif msg_type == GossipMessageType.MINED_MICROBLOCK:
            evt_id = message.get("event_id")
            idx = message.get("index")
            seed_hex = message.get("seed")
            merkle_info = message.get("merkle_proof")
            pub = message.get("pubkey")
            sig = message.get("signature")

            if evt_id not in self.events:
                return
            event = self.events[evt_id]
            if idx is None or idx >= len(event["microblocks"]):
                return
            seed = bytes.fromhex(seed_hex)
            if pub and sig:
                payload = f"{evt_id}:{idx}:{seed.hex()}".encode("utf-8")
                if not signature_utils.verify_signature(payload, sig, pub):
                    return
            block = event["microblocks"][idx]
            N = len(block)
            chain = [seed]
            current = seed
            found = False
            for _ in range(1, self.max_nested_depth + 1):
                current = minihelix.G(current, N)
                if current == block:
                    found = True
                    break
                chain.append(current)
            if not found:
                return

            depth = len(chain)
            header_byte = (depth << 4) | len(chain[0])
            encoded = bytes([header_byte]) + b"".join(chain)

            if not merkle_info:
                return
            siblings = [bytes.fromhex(s) for s in merkle_info.get("siblings", [])]
            index = merkle_info.get("index")
            proof = merkle.MerkleProof(siblings=siblings, index=index)

            root = merkle.merkle_root(self.merkle_trees.get(evt_id) or merkle.build_merkle_tree(event["microblocks"]))
            if not merkle.verify_merkle_proof(block, proof.siblings, root, proof.index):
                return

            try:
                event_manager.accept_mined_seed(event, idx, encoded)
            except Exception:
                return
            if event.get("is_closed"):
                self.finalize_event(event)
        elif msg_type == GossipMessageType.FINALIZED:
            evt_id = message.get("event_id")
            if evt_id in self.events:
                self.events[evt_id]["is_closed"] = True
                self.finalize_event(self.events[evt_id])

    def _message_loop(self) -> None:
        while True:
            try:
                msg = self.receive(timeout=0.1)
            except queue.Empty:
                continue
            self._handle_message(msg)

    def run(self) -> None:
        threading.Thread(target=self._message_loop, daemon=True).start()
        try:
            while True:
                time.sleep(1)
        except KeyboardInterrupt:
            pass


__all__ = [
    "LocalGossipNetwork",
    "GossipNode",
    "GossipMessageType",
    "HelixNode",
    "simulate_mining",
    "find_seed",
    "verify_seed",
    "verify_statement_id",
]
=======
    # ... all other methods below remain unchanged ...
```
>>>>>>> 106d7bc3
<|MERGE_RESOLUTION|>--- conflicted
+++ resolved
@@ -129,7 +129,6 @@
         else:
             print("Blockchain validation mismatch")
 
-<<<<<<< HEAD
     def _store_merkle_tree(self, event: Dict[str, Any]) -> None:
         evt_id = event["header"]["statement_id"]
         tree = merkle.build_merkle_tree(event["microblocks"])
@@ -357,7 +356,4 @@
     "verify_seed",
     "verify_statement_id",
 ]
-=======
-    # ... all other methods below remain unchanged ...
-```
->>>>>>> 106d7bc3
+```