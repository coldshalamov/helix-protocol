"""Minimal Helix node implementation built on :mod:`helix.gossip`."""

import hashlib
import json
import queue
import threading
import time
import base64
from pathlib import Path
from typing import Any, Dict, List, Optional
from nacl import signing

from . import (
    event_manager,
    minihelix,
    nested_miner,
    signature_utils,
    merkle,
)
from .config import GENESIS_HASH
from .ledger import (
    load_balances,
    save_balances,
    apply_mining_results,
    update_total_supply,
    get_total_supply,
)
from . import statement_registry
from .gossip import GossipNode, LocalGossipNetwork
from .network import SocketGossipNetwork
import blockchain as bc
import helix.blockchain as blockchain


class GossipMessageType:
    NEW_EVENT = "NEW_EVENT"
    NEW_STATEMENT = NEW_EVENT
    MINED_MICROBLOCK = "MINED_MICROBLOCK"
    FINALIZED = "FINALIZED"
    FINALIZED_BLOCK = "FINALIZED_BLOCK"
    CHAIN_TIP = "CHAIN_TIP"
    CHAIN_REQUEST = "CHAIN_REQUEST"
    CHAIN_RESPONSE = "CHAIN_RESPONSE"


__all__ = [
    "LocalGossipNetwork",
    "GossipNode",
    "GossipMessageType",
    "simulate_mining",
    "find_seed",
    "verify_seed",
    "verify_statement_id",
    "mine_microblocks",
    "initialize_genesis_block",
    "HelixNode",
    "recover_from_chain",
]


def simulate_mining(index: int) -> None:
    return None


def find_seed(target: bytes, attempts: int = 1_000_000) -> Optional[bytes]:
    return minihelix.mine_seed(target, max_attempts=attempts)


def verify_seed(seed: bytes, target: bytes) -> bool:
    return minihelix.verify_seed(seed, target)


def verify_statement_id(event: Dict[str, Any]) -> bool:
    statement = event.get("statement")
    stmt_id = event.get("header", {}).get("statement_id")
    if not isinstance(statement, str) or not stmt_id:
        return False
    digest = hashlib.sha256(statement.encode("utf-8")).hexdigest()
    return digest == stmt_id


def mine_microblocks(event: Dict[str, Any], *, max_depth: int = 4) -> tuple[int, float]:
    start = time.perf_counter()
    mined = 0
    for idx, block in enumerate(event.get("microblocks", [])):
        if event.get("seeds", [None])[idx] is not None:
            continue
        result = nested_miner.hybrid_mine(block, max_depth=max_depth)
        if result is None:
            continue
        seed, depth = result
        chain = [seed]
        current = seed
        for _ in range(1, depth):
            current = minihelix.G(current, len(block))
            chain.append(current)
        header = (depth << 4) | len(seed)
        encoded = bytes([header]) + b"".join(chain)
        event_manager.accept_mined_seed(event, idx, encoded)
        mined += 1

    elapsed = time.perf_counter() - start
    return mined, elapsed


def initialize_genesis_block(
    *,
    chain_file: str = "chain.json",
    balances_file: str = "balances.json",
) -> None:
    chain_path = Path(chain_file)
    if chain_path.exists():
        return

    balances_path = Path(balances_file)
    balances: Dict[str, float] = {}
    if balances_path.exists():
        try:
            with open(balances_path, "r", encoding="utf-8") as fh:
                balances = json.load(fh)
        except Exception:
            balances = {}

    balances["HELIX_FOUNDATION"] = balances.get("HELIX_FOUNDATION", 0.0) + 1000.0

    with open(balances_path, "w", encoding="utf-8") as fh:
        json.dump(balances, fh, indent=2)

    block = {
        "index": 0,
        "type": "GENESIS",
        "previous_hash": "0" * 64,
        "timestamp": time.time(),
    }

    with open(chain_path, "w", encoding="utf-8") as fh:
        json.dump([block], fh, indent=2)


def recover_from_chain(chain: List[Dict[str, Any]], events_dir: str) -> tuple[Dict[str, Dict[str, Any]], Dict[str, float]]:
    events: Dict[str, Dict[str, Any]] = {}
    balances: Dict[str, float] = {}
    path = Path(events_dir)
    for block in chain:
        ids = block.get("event_ids") or []
        if isinstance(ids, str):
            ids = [ids]
        for evt_id in ids:
            evt_file = path / f"{evt_id}.json"
            if not evt_file.exists():
                continue
            try:
                event = event_manager.load_event(str(evt_file))
            except Exception:
                continue
            events[evt_id] = event
            apply_mining_results(event, balances)
            for acct, amt in event.get("payouts", {}).items():
                balances[acct] = balances.get(acct, 0.0) + amt
    return events, balances


def _write_chain(chain: List[Dict[str, Any]], path: str) -> None:
    with open(path, "w", encoding="utf-8") as fh:
        for block in chain:
            blk = dict(block)
            blk.pop("height", None)
            fh.write(json.dumps(blk) + "\n")


class HelixNode(GossipNode):
    def __init__(
        self,
        *,
        events_dir: str,
        balances_file: str,
        chain_file: str | None = None,
        network: Optional[LocalGossipNetwork] = None,
        node_id: str = "NODE",
        microblock_size: int = event_manager.DEFAULT_MICROBLOCK_SIZE,
        public_key: str | None = None,
        private_key: str | None = None,
        genesis_file: str = "genesis.json",
        max_nested_depth: int = 4,
    ) -> None:
        network = network or LocalGossipNetwork()
        super().__init__(node_id, network)
        self.events_dir = Path(events_dir)
        self.events_dir.mkdir(parents=True, exist_ok=True)
        self.balances_file = Path(balances_file)
        self.chain_file = Path(chain_file or "blockchain.jsonl")
        self.microblock_size = microblock_size
        self.public_key = public_key
        self.private_key = private_key
        self.max_nested_depth = max_nested_depth

        self.events: Dict[str, Dict[str, Any]] = {}
        self.balances: Dict[str, float] = load_balances(str(self.balances_file))
        self.fork_chain: List[Dict[str, Any]] | None = None

        gf = Path(genesis_file)
        if gf.exists():
            data = gf.read_bytes()
            digest = hashlib.sha256(data).hexdigest()
            if digest != GENESIS_HASH:
                raise ValueError("genesis file hash mismatch")
            self.genesis = json.loads(data.decode("utf-8"))
        else:
            self.genesis = None

        self.load_state()
        self.blockchain = bc.load_chain(str(self.chain_file))

    def load_state(self) -> None:
        self.events = {}
        if self.events_dir.exists():
            for path in self.events_dir.glob("*.json"):
                try:
                    event = event_manager.load_event(str(path))
                except Exception:
                    continue
                evt_id = event["header"]["statement_id"]
                self.events[evt_id] = event

    def save_state(self) -> None:
        for event in self.events.values():
            event_manager.save_event(event, str(self.events_dir))
        save_balances(self.balances, str(self.balances_file))

<<<<<<< HEAD
    def import_event(self, event: Dict[str, Any]) -> None:
        try:
            event_manager.validate_parent(event)
        except Exception:
            raise
        evt_id = event["header"]["statement_id"]
        self.events[evt_id] = event

    # ------------------------------------------------------------------
    # Event operations

    def create_event(self, statement: str, private_key: str | None = None) -> Dict[str, Any]:
        priv = private_key or self.private_key
        parent = bc.get_chain_tip(str(self.chain_file))
        event = event_manager.create_event(statement, self.microblock_size, parent_id=parent, private_key=priv)
        fee = event["header"]["block_count"]
        event["header"]["gas_fee"] = fee
        originator = event.get("originator_pub")
        if originator:
            self.balances[originator] = self.balances.get(originator, 0.0) - fee
        return event

    def mine_event(self, event: Dict[str, Any]) -> None:
        evt_id = event["header"]["statement_id"]
        for idx, block in enumerate(event.get("microblocks", [])):
            if event["seeds"][idx] is not None:
                continue
            simulate_mining(idx)
            seed = find_seed(block)
            if seed is None or not verify_seed(seed, block):
                continue
            event_manager.accept_mined_seed(event, idx, [seed], miner=self.node_id)
            if self.private_key and self.public_key:
                payload = f"{evt_id}:{idx}:{seed.hex()}".encode("utf-8")
                sig = signature_utils.sign_data(payload, self.private_key)
                msg = {
                    "type": GossipMessageType.MINED_MICROBLOCK,
                    "event_id": evt_id,
                    "index": idx,
                    "seed": seed.hex(),
                    "pubkey": self.public_key,
                    "signature": sig,
                }
            else:
                msg = {
                    "type": GossipMessageType.MINED_MICROBLOCK,
                    "event_id": evt_id,
                    "index": idx,
                    "seed": seed.hex(),
                }
            self.send_message(msg)
        self.save_state()

    def finalize_event(self, event: Dict[str, Any]) -> Dict[str, float]:
        payouts = event_manager.finalize_event(
            event,
            node_id=self.node_id,
            chain_file=str(self.chain_file),
            balances_file=str(self.balances_file),
        )
        self.balances = load_balances(str(self.balances_file))
=======
    def _track_fork(self, block: Dict[str, Any]) -> None:
        if self.fork_chain is None:
            parent_id = block.get("parent_id")
            idx = next((i for i, b in enumerate(self.blockchain) if b["block_id"] == parent_id), None)
            if idx is None:
                return
            self.fork_chain = self.blockchain[: idx + 1]
        if self.fork_chain[-1]["block_id"] == block.get("parent_id"):
            self.fork_chain.append(block)

    def _resolve_forks(self) -> None:
        if not self.fork_chain:
            return
        chosen = bc.resolve_fork(self.blockchain, self.fork_chain, events_dir=str(self.events_dir))
        if chosen is self.fork_chain:
            self._adopt_chain(chosen)
        self.fork_chain = None

    def _adopt_chain(self, chain: List[Dict[str, Any]]) -> None:
        self.blockchain = chain
        _write_chain(chain, str(self.chain_file))
        self.events, self.balances = recover_from_chain(chain, str(self.events_dir))
>>>>>>> 6a10f809
        self.save_state()

<<<<<<< HEAD
    # ------------------------------------------------------------------
    # Gossip handling

    def _handle_message(self, message: Dict[str, Any]) -> None:
        mtype = message.get("type")
        if mtype == GossipMessageType.NEW_STATEMENT:
            event = message.get("event")
            if event and verify_statement_id(event):
                evt_id = event["header"]["statement_id"]
                self.events[evt_id] = event
                self.save_state()
                self.forward_message(message)
        elif mtype == GossipMessageType.MINED_MICROBLOCK:
            evt_id = message.get("event_id")
            idx = message.get("index")
            seed_hex = message.get("seed")
            pub = message.get("pubkey")
            sig = message.get("signature")
            if evt_id in self.events and idx is not None and seed_hex:
                if pub and sig:
                    payload = f"{evt_id}:{idx}:{seed_hex}".encode("utf-8")
                    if not signature_utils.verify_signature(payload, sig, pub):
                        return
                try:
                    seed = bytes.fromhex(seed_hex)
                except ValueError:
                    return
                event = self.events[evt_id]
                event_manager.accept_mined_seed(event, idx, [seed], miner=pub)
                self.save_state()
                self.forward_message(message)
        elif mtype == GossipMessageType.FINALIZED:
            event = message.get("event")
            if event:
                evt_id = event["header"]["statement_id"]
                self.events[evt_id] = event
                update_total_supply(event.get("miner_reward", 0.0))
                apply_mining_results(event, self.balances)
                for acct, amt in event.get("payouts", {}).items():
                    self.balances[acct] = self.balances.get(acct, 0.0) + amt
                self.save_state()
                self.forward_message(message)
        elif mtype == GossipMessageType.FINALIZED_BLOCK:
            block = message.get("block")
            if block and self.apply_block(block):
                self.forward_message(message)

    def _message_loop(self) -> None:
        while True:
            try:
                msg = self.receive(timeout=0.05)
            except queue.Empty:
                continue
            self._handle_message(msg)
=======
    # Add other methods like create_event, mine_event, _handle_message, etc., as implemented
>>>>>>> 6a10f809
<|MERGE_RESOLUTION|>--- conflicted
+++ resolved
@@ -227,69 +227,6 @@
             event_manager.save_event(event, str(self.events_dir))
         save_balances(self.balances, str(self.balances_file))
 
-<<<<<<< HEAD
-    def import_event(self, event: Dict[str, Any]) -> None:
-        try:
-            event_manager.validate_parent(event)
-        except Exception:
-            raise
-        evt_id = event["header"]["statement_id"]
-        self.events[evt_id] = event
-
-    # ------------------------------------------------------------------
-    # Event operations
-
-    def create_event(self, statement: str, private_key: str | None = None) -> Dict[str, Any]:
-        priv = private_key or self.private_key
-        parent = bc.get_chain_tip(str(self.chain_file))
-        event = event_manager.create_event(statement, self.microblock_size, parent_id=parent, private_key=priv)
-        fee = event["header"]["block_count"]
-        event["header"]["gas_fee"] = fee
-        originator = event.get("originator_pub")
-        if originator:
-            self.balances[originator] = self.balances.get(originator, 0.0) - fee
-        return event
-
-    def mine_event(self, event: Dict[str, Any]) -> None:
-        evt_id = event["header"]["statement_id"]
-        for idx, block in enumerate(event.get("microblocks", [])):
-            if event["seeds"][idx] is not None:
-                continue
-            simulate_mining(idx)
-            seed = find_seed(block)
-            if seed is None or not verify_seed(seed, block):
-                continue
-            event_manager.accept_mined_seed(event, idx, [seed], miner=self.node_id)
-            if self.private_key and self.public_key:
-                payload = f"{evt_id}:{idx}:{seed.hex()}".encode("utf-8")
-                sig = signature_utils.sign_data(payload, self.private_key)
-                msg = {
-                    "type": GossipMessageType.MINED_MICROBLOCK,
-                    "event_id": evt_id,
-                    "index": idx,
-                    "seed": seed.hex(),
-                    "pubkey": self.public_key,
-                    "signature": sig,
-                }
-            else:
-                msg = {
-                    "type": GossipMessageType.MINED_MICROBLOCK,
-                    "event_id": evt_id,
-                    "index": idx,
-                    "seed": seed.hex(),
-                }
-            self.send_message(msg)
-        self.save_state()
-
-    def finalize_event(self, event: Dict[str, Any]) -> Dict[str, float]:
-        payouts = event_manager.finalize_event(
-            event,
-            node_id=self.node_id,
-            chain_file=str(self.chain_file),
-            balances_file=str(self.balances_file),
-        )
-        self.balances = load_balances(str(self.balances_file))
-=======
     def _track_fork(self, block: Dict[str, Any]) -> None:
         if self.fork_chain is None:
             parent_id = block.get("parent_id")
@@ -312,12 +249,19 @@
         self.blockchain = chain
         _write_chain(chain, str(self.chain_file))
         self.events, self.balances = recover_from_chain(chain, str(self.events_dir))
->>>>>>> 6a10f809
         self.save_state()
 
-<<<<<<< HEAD
-    # ------------------------------------------------------------------
-    # Gossip handling
+    def finalize_event(self, event: Dict[str, Any]) -> Dict[str, float]:
+        payouts = event_manager.finalize_event(
+            event,
+            node_id=self.node_id,
+            chain_file=str(self.chain_file),
+            balances_file=str(self.balances_file),
+        )
+        self.balances = load_balances(str(self.balances_file))
+        self.save_state()
+        self.send_message({"type": GossipMessageType.FINALIZED, "event": event})
+        return payouts
 
     def _handle_message(self, message: Dict[str, Any]) -> None:
         mtype = message.get("type")
@@ -369,7 +313,4 @@
                 msg = self.receive(timeout=0.05)
             except queue.Empty:
                 continue
-            self._handle_message(msg)
-=======
-    # Add other methods like create_event, mine_event, _handle_message, etc., as implemented
->>>>>>> 6a10f809
+            self._handle_message(msg)