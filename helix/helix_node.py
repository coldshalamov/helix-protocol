--- conflicted
+++ resolved
@@ -8,9 +8,6 @@
 from pathlib import Path
 from typing import Any, Dict, List, Optional
 
-<<<<<<< HEAD
-from . import event_manager, minihelix, nested_miner, signature_utils, merkle
-=======
 from . import (
     event_manager,
     minihelix,
@@ -18,7 +15,6 @@
     signature_utils,
     merkle,
 )
->>>>>>> 884af51a
 from .config import GENESIS_HASH
 from .ledger import load_balances, save_balances, apply_mining_results
 from .gossip import GossipNode, LocalGossipNetwork
@@ -27,7 +23,7 @@
 
 class GossipMessageType:
     NEW_EVENT = "NEW_EVENT"
-    NEW_STATEMENT = NEW_EVENT  # backward compatibility
+    NEW_STATEMENT = NEW_EVENT
     MINED_MICROBLOCK = "MINED_MICROBLOCK"
     FINALIZED = "FINALIZED"
 
@@ -88,14 +84,12 @@
         self.genesis = json.loads(data.decode("utf-8"))
 
         self.events: Dict[str, Dict[str, Any]] = {}
-        # Store Merkle trees for quick proof generation and validation
         self.merkle_trees: Dict[str, list[list[bytes]]] = {}
         self.balances: Dict[str, float] = load_balances(self.balances_file)
 
         self.load_state()
 
     def _store_merkle_tree(self, event: Dict[str, Any]) -> None:
-        """Compute and store the Merkle tree for ``event`` microblocks."""
         evt_id = event["header"]["statement_id"]
         tree = merkle.build_merkle_tree(event["microblocks"])
         self.merkle_trees[evt_id] = tree
@@ -169,9 +163,7 @@
             },
         }
         if self.public_key and self.private_key:
-            payload = f"{event_id}:{index}:{encoded_seed[1 : 1 + seed_len].hex()}:{depth}".encode(
-                "utf-8"
-            )
+            payload = f"{event_id}:{index}:{encoded_seed[1 : 1 + seed_len].hex()}:{depth}".encode("utf-8")
             message["signature"] = signature_utils.sign_data(payload, self.private_key)
             message["pubkey"] = self.public_key
         self._send(message)
@@ -195,33 +187,11 @@
             if encoded is None:
                 continue
 
-            depth, seed_len = nested_miner.decode_header(encoded[0])
+            depth, _ = nested_miner.decode_header(encoded[0])
             event_manager.accept_mined_seed(event, idx, encoded, miner=self.node_id)
 
-<<<<<<< HEAD
             proof = merkle.build_merkle_proof(event["microblocks"], idx)
             self.submit_seed(evt_id, idx, encoded, proof)
-=======
-            tree = self.merkle_trees.get(evt_id)
-            if tree is None:
-                tree = merkle.build_merkle_tree(event["microblocks"])
-                self.merkle_trees[evt_id] = tree
-            proof = [h.hex() for h in merkle.merkle_proof(tree, idx)]
-
-            message = {
-                "type": GossipMessageType.MINED_MICROBLOCK,
-                "event_id": evt_id,
-                "index": idx,
-                "seed": encoded[1 : 1 + seed_len].hex(),
-                "depth": depth,
-                "proof": proof,
-            }
-            if self.public_key and self.private_key:
-                payload = f"{evt_id}:{idx}:{encoded[1 : 1 + seed_len].hex()}:{depth}".encode("utf-8")
-                message["signature"] = signature_utils.sign_data(payload, self.private_key)
-                message["pubkey"] = self.public_key
-            self._send(message)
->>>>>>> 884af51a
 
         if event.get("is_closed"):
             self.finalize_event(event)
@@ -255,10 +225,10 @@
             idx = message.get("index")
             seed_hex = message.get("seed")
             depth = int(message.get("depth", 1))
-            proof_hex = message.get("proof")
+            merkle_info = message.get("merkle_proof")
             pub = message.get("pubkey")
             sig = message.get("signature")
-            _proof = message.get("merkle_proof")
+
             if evt_id not in self.events:
                 return
             event = self.events[evt_id]
@@ -276,16 +246,15 @@
                 chain.append(current)
             encoded = nested_miner.encode_header(depth, len(seed)) + b"".join(chain)
 
-            if proof_hex is None:
-                return
-            tree = self.merkle_trees.get(evt_id)
-            if tree is None:
-                tree = merkle.build_merkle_tree(event["microblocks"])
-                self.merkle_trees[evt_id] = tree
-            proof = [bytes.fromhex(p) for p in proof_hex]
-            root = merkle.merkle_root(tree)
+            if not merkle_info:
+                return
+            siblings = [bytes.fromhex(s) for s in merkle_info.get("siblings", [])]
+            index = merkle_info.get("index")
+            proof = merkle.MerkleProof(siblings=siblings, index=index)
+
+            root = merkle.merkle_root(self.merkle_trees.get(evt_id) or merkle.build_merkle_tree(event["microblocks"]))
             block = event["microblocks"][idx]
-            if not merkle.verify_merkle_proof(block, proof, root, idx):
+            if not merkle.verify_merkle_proof(block, proof.siblings, root, proof.index):
                 return
 
             try:
