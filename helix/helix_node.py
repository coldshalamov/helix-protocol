--- conflicted
+++ resolved
@@ -1,4 +1,3 @@
-```python
 """Minimal Helix node implementation built on :mod:`helix.gossip`."""
 
 import hashlib
@@ -101,15 +100,7 @@
         self.merkle_trees: Dict[str, list[list[bytes]]] = {}
         self.balances: Dict[str, float] = load_balances(self.balances_file)
         self.registry = statement_registry.StatementRegistry()
-
-        self.load_state()
-<<<<<<< HEAD
-
-        # Load blockchain and replay balances
-        import blockchain
-=======
         self.registry.rebuild_from_events(str(self.events_dir))
->>>>>>> b9df9d36
 
         self.chain: list[dict] = blockchain.load_chain(self.chain_file)
         for block in self.chain:
@@ -128,16 +119,10 @@
                     continue
             apply_mining_results(event, self.balances)
 
-<<<<<<< HEAD
-        if blockchain.validate_blockchain(self.chain_file):
-            print("Blockchain loaded successfully")
-=======
-        # Resolved logic: set chain tip and print restored state
         self.chain_tip = self.chain[-1]["block_id"] if self.chain else GENESIS_HASH
         total = get_total_supply(str(self.events_dir))
         if blockchain.validate_chain(self.chain):
             print(f"Restored tip {self.chain_tip} | Total HLX {total:.4f}")
->>>>>>> b9df9d36
         else:
             print("Blockchain validation mismatch")
 
@@ -272,21 +257,14 @@
             self.submit_seed(evt_id, idx, seed_chain, proof)
 
         if all(event["mined_status"]) and not event.get("finalized"):
-<<<<<<< HEAD
             before = len(self.chain)
-            event_manager.finalize_event(
-                event, node_id=self.node_id, chain_file=self.chain_file
-            )
+            event_manager.finalize_event(event, node_id=self.node_id, chain_file=self.chain_file)
             self.chain = blockchain.load_chain(self.chain_file)
             if len(self.chain) > before:
                 block = dict(self.chain[-1])
                 block["height"] = len(self.chain) - 1
                 self.broadcast_block(block)
             self.finalize_event(event)
-=======
-            event_manager.finalize_event(event, node_id=self.node_id, chain_file=self.chain_file)
-            self.finalize_event(event, append_chain=False)
->>>>>>> b9df9d36
 
         event_manager.save_event(event, str(self.events_dir))
 
@@ -381,15 +359,11 @@
             evt_id = message.get("event_id")
             if evt_id in self.events:
                 self.events[evt_id]["is_closed"] = True
-<<<<<<< HEAD
                 self.finalize_event(self.events[evt_id])
         elif msg_type == GossipMessageType.FINALIZED_BLOCK:
             block = message.get("block")
             if block:
                 self.apply_block(block)
-=======
-                self.finalize_event(self.events[evt_id], append_chain=True)
->>>>>>> b9df9d36
 
     def _message_loop(self) -> None:
         while True:
@@ -418,23 +392,4 @@
     "verify_seed",
     "verify_statement_id",
     "recover_from_chain",
-]
-
-if __name__ == "__main__":  # pragma: no cover - CLI runtime
-    import argparse
-
-    parser = argparse.ArgumentParser(prog="helix-node")
-    parser.add_argument("--events-dir", default="data/events", help="Event storage directory")
-    parser.add_argument("--balances-file", default="data/balances.json", help="Wallet balances file")
-    parser.add_argument("--chain-file", help="Blockchain JSONL file")
-    parser.add_argument("--recover", action="store_true", help="Rebuild state from chain before starting")
-    args = parser.parse_args()
-
-    node = HelixNode(
-        events_dir=args.events_dir,
-        balances_file=args.balances_file,
-        chain_file=args.chain_file,
-    )
-    if args.recover:
-        node.recover_from_chain()
-    node.run()+]