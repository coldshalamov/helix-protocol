"""Minimal Helix node implementation built on :mod:`helix.gossip`."""

import hashlib
import json
import queue
import threading
import time
import base64
from pathlib import Path
from typing import Any, Dict, List, Optional
from nacl import signing

from . import (
    event_manager,
    minihelix,
    nested_miner,
    signature_utils,
    merkle,
)
from .config import GENESIS_HASH
from .ledger import (
    load_balances,
    save_balances,
    apply_mining_results,
    update_total_supply,
    get_total_supply,
)
from . import statement_registry
from .gossip import GossipNode, LocalGossipNetwork
from .network import SocketGossipNetwork
import blockchain as bc
import helix.blockchain as blockchain


class GossipMessageType:
    NEW_EVENT = "NEW_EVENT"
    NEW_STATEMENT = NEW_EVENT
    MINED_MICROBLOCK = "MINED_MICROBLOCK"
    FINALIZED = "FINALIZED"
    FINALIZED_BLOCK = "FINALIZED_BLOCK"
    CHAIN_TIP = "CHAIN_TIP"
    CHAIN_REQUEST = "CHAIN_REQUEST"
    CHAIN_RESPONSE = "CHAIN_RESPONSE"


def simulate_mining(index: int) -> None:
    return None


def find_seed(target: bytes, attempts: int = 1_000_000) -> Optional[bytes]:
    return minihelix.mine_seed(target, max_attempts=attempts)


def verify_seed(seed: bytes, target: bytes) -> bool:
    return minihelix.verify_seed(seed, target)


def verify_statement_id(event: Dict[str, Any]) -> bool:
    statement = event.get("statement")
    stmt_id = event.get("header", {}).get("statement_id")
    if not isinstance(statement, str) or not stmt_id:
        return False
    digest = hashlib.sha256(statement.encode("utf-8")).hexdigest()
    return digest == stmt_id


def mine_microblocks(event: Dict[str, Any], *, max_depth: int = 4) -> tuple[int, float]:
    start = time.perf_counter()
    mined = 0
    for idx, block in enumerate(event.get("microblocks", [])):
        if event.get("seeds", [None])[idx] is not None:
            continue
        result = nested_miner.hybrid_mine(block, max_depth=max_depth)
        if result is None:
            continue
        seed, depth = result
        chain = [seed]
        current = seed
        for _ in range(1, depth):
            current = minihelix.G(current, len(block))
            chain.append(current)
        header = (depth << 4) | len(seed)
        encoded = bytes([header]) + b"".join(chain)
        event_manager.accept_mined_seed(event, idx, encoded)
        mined += 1

    elapsed = time.perf_counter() - start
    return mined, elapsed


def initialize_genesis_block(
    *,
    chain_file: str = "chain.json",
    balances_file: str = "balances.json",
) -> None:
    chain_path = Path(chain_file)
    if chain_path.exists():
        return

    balances_path = Path(balances_file)
    balances: Dict[str, float] = {}
    if balances_path.exists():
        try:
            with open(balances_path, "r", encoding="utf-8") as fh:
                balances = json.load(fh)
        except Exception:
            balances = {}

    balances["HELIX_FOUNDATION"] = balances.get("HELIX_FOUNDATION", 0.0) + 1000.0

    with open(balances_path, "w", encoding="utf-8") as fh:
        json.dump(balances, fh, indent=2)

    block = {
        "index": 0,
        "type": "GENESIS",
        "previous_hash": "0" * 64,
        "timestamp": time.time(),
    }

    with open(chain_path, "w", encoding="utf-8") as fh:
        json.dump([block], fh, indent=2)


__all__ = [
    "LocalGossipNetwork",
    "GossipNode",
    "GossipMessageType",
    "simulate_mining",
    "find_seed",
    "verify_seed",
    "verify_statement_id",
    "mine_microblocks",
    "initialize_genesis_block",
    "HelixNode",
<<<<<<< HEAD
    "recover_from_chain",
]  # HelixNode and recover_from_chain will be defined in separate file to resolve conflicts cleanly
=======
]
>>>>>>> 5339c282


class HelixNode(GossipNode):
    """Minimal networked node used in the tests."""

    def __init__(
        self,
        *,
        events_dir: str,
        balances_file: str,
        chain_file: str | None = None,
        network: Optional[LocalGossipNetwork] = None,
        node_id: str = "NODE",
        microblock_size: int = event_manager.DEFAULT_MICROBLOCK_SIZE,
        public_key: str | None = None,
        private_key: str | None = None,
        genesis_file: str = "genesis.json",
        max_nested_depth: int = 4,
    ) -> None:
        network = network or LocalGossipNetwork()
        super().__init__(node_id, network)
        self.events_dir = Path(events_dir)
        self.events_dir.mkdir(parents=True, exist_ok=True)
        self.balances_file = Path(balances_file)
        self.chain_file = Path(chain_file or "blockchain.jsonl")
        self.microblock_size = microblock_size
        self.public_key = public_key
        self.private_key = private_key
        self.max_nested_depth = max_nested_depth

        self.events: Dict[str, Dict[str, Any]] = {}
        self.balances: Dict[str, float] = load_balances(str(self.balances_file))

        gf = Path(genesis_file)
        if gf.exists():
            data = gf.read_bytes()
            digest = hashlib.sha256(data).hexdigest()
            if digest != GENESIS_HASH:
                raise ValueError("genesis file hash mismatch")
            self.genesis = json.loads(data.decode("utf-8"))
        else:
            self.genesis = None

        self.load_state()
        self.blockchain = bc.load_chain(str(self.chain_file))
<<<<<<< HEAD
        self.fork_chain: List[Dict[str, Any]] | None = None

    # ------------------------------------------------------------------
    # Persistence helpers
=======
>>>>>>> 5339c282

    def load_state(self) -> None:
        self.events = {}
        if self.events_dir.exists():
            for path in self.events_dir.glob("*.json"):
                try:
                    event = event_manager.load_event(str(path))
                except Exception:
                    continue
                evt_id = event["header"]["statement_id"]
                self.events[evt_id] = event

    def save_state(self) -> None:
        for event in self.events.values():
            event_manager.save_event(event, str(self.events_dir))
        save_balances(self.balances, str(self.balances_file))

    def import_event(self, event: Dict[str, Any]) -> None:
        try:
            event_manager.validate_parent(event)
        except Exception:
            raise
        evt_id = event["header"]["statement_id"]
        self.events[evt_id] = event

    def create_event(self, statement: str, private_key: str | None = None) -> Dict[str, Any]:
        priv = private_key or self.private_key
        parent = bc.get_chain_tip(str(self.chain_file))
        event = event_manager.create_event(statement, self.microblock_size, parent_id=parent, private_key=priv)
        fee = event["header"]["block_count"]
        event["header"]["gas_fee"] = fee
        originator = event.get("originator_pub")
        if originator:
            self.balances[originator] = self.balances.get(originator, 0.0) - fee
        return event

    def mine_event(self, event: Dict[str, Any]) -> None:
        evt_id = event["header"]["statement_id"]
        for idx, block in enumerate(event.get("microblocks", [])):
            if event["seeds"][idx] is not None:
                continue
            simulate_mining(idx)
            seed = find_seed(block)
            if seed is None or not verify_seed(seed, block):
                continue
            event_manager.accept_mined_seed(event, idx, [seed], miner=self.node_id)
            if self.private_key and self.public_key:
                payload = f"{evt_id}:{idx}:{seed.hex()}".encode("utf-8")
                sig = signature_utils.sign_data(payload, self.private_key)
                msg = {
                    "type": GossipMessageType.MINED_MICROBLOCK,
                    "event_id": evt_id,
                    "index": idx,
                    "seed": seed.hex(),
                    "pubkey": self.public_key,
                    "signature": sig,
                }
            else:
                msg = {
                    "type": GossipMessageType.MINED_MICROBLOCK,
                    "event_id": evt_id,
                    "index": idx,
                    "seed": seed.hex(),
                }
            self.send_message(msg)
        self.save_state()

    def finalize_event(self, event: Dict[str, Any]) -> Dict[str, float]:
        payouts = event_manager.finalize_event(
            event, node_id=self.node_id, chain_file=str(self.chain_file)
        )
        apply_mining_results(event, self.balances)
        for acct, amount in payouts.items():
            self.balances[acct] = self.balances.get(acct, 0.0) + amount
        self.save_state()

        # update in-memory chain and broadcast the new block
        chain = bc.load_chain(str(self.chain_file))
        if chain:
            self.blockchain = chain
            block = dict(chain[-1])
            block["height"] = len(chain) - 1
            self.broadcast_block(block)

        self.send_message({"type": GossipMessageType.FINALIZED, "event": event})
        return payouts

    def _validate_block_header(self, block: Dict[str, Any]) -> bool:
        copy = dict(block)
        block_id = copy.pop("block_id", None)
        if block_id is None:
            return False
        digest = hashlib.sha256(
            json.dumps(copy, sort_keys=True, separators=(",", ":")).encode("utf-8")
        ).hexdigest()
        return digest == block_id

    def apply_block(self, block: Dict[str, Any]) -> bool:
        if not self._validate_block_header(block):
            return False
        for evt_id in block.get("event_ids", []):
            path = self.events_dir / f"{evt_id}.json"
            if not path.exists():
                return False
            try:
                event = event_manager.load_event(str(path))
            except Exception:
                return False
            for mb, seed in zip(event.get("microblocks", []), event.get("seeds", [])):
                if seed is None or not nested_miner.verify_nested_seed(seed, mb):
                    return False
        parent_id = block.get("parent_id")
        tip = self.blockchain[-1]["block_id"] if self.blockchain else GENESIS_HASH
        if parent_id == tip:
            self.blockchain.append(block)
            bc.append_block(block, path=str(self.chain_file))
            return True
        parent_index = -1
        for i, blk in enumerate(self.blockchain):
            if blk.get("block_id") == parent_id:
                parent_index = i
                break
        if parent_index == -1:
            return False
        candidate = self.blockchain[: parent_index + 1] + [block]
        chosen = bc.resolve_fork(self.blockchain, candidate, events_dir=str(self.events_dir))
        if chosen is candidate:
            self.blockchain = candidate
            with open(self.chain_file, "w", encoding="utf-8") as fh:
                for b in self.blockchain:
                    fh.write(json.dumps(b, separators=(",", ":")) + "\n")
            return True
        return False

    def start_sync_loop(self) -> None:
        """Periodically broadcast chain tip and apply new blocks."""

        def _sync_loop() -> None:
            last_len = len(self.blockchain)
            while True:
                chain = bc.load_chain(str(self.chain_file))
                last_block = chain[-1] if chain else None
                block_id = last_block.get("block_id") if last_block else GENESIS_HASH
                height = len(chain)
                self.send_message(
                    {
                        "type": GossipMessageType.CHAIN_TIP,
                        "sender": self.node_id,
                        "block_id": block_id,
                        "height": height,
                    }
                )
                if len(chain) > last_len:
                    for block in chain[last_len:]:
                        if self.apply_block(block):
                            self.broadcast_block(block)
                    last_len = len(chain)
                elif len(chain) < last_len:
                    self.blockchain = chain
                    last_len = len(chain)
                time.sleep(5)

        threading.Thread(target=_sync_loop, daemon=True).start()

    def start(self) -> None:
        threading.Thread(target=self._message_loop, daemon=True).start()
        threading.Thread(target=self.start_sync_loop, daemon=True).start()

    def _handle_message(self, message: Dict[str, Any]) -> None:
<<<<<<< HEAD
        mtype = message.get("type")
        if mtype == GossipMessageType.NEW_STATEMENT:
            event = message.get("event")
            if event and verify_statement_id(event):
                evt_id = event["header"]["statement_id"]
                self.events[evt_id] = event
                self.save_state()
                self.forward_message(message)
        elif mtype == GossipMessageType.MINED_MICROBLOCK:
            evt_id = message.get("event_id")
            idx = message.get("index")
            seed_hex = message.get("seed")
            pub = message.get("pubkey")
            sig = message.get("signature")
            if evt_id in self.events and idx is not None and seed_hex:
                if pub and sig:
                    payload = f"{evt_id}:{idx}:{seed_hex}".encode("utf-8")
                    if not signature_utils.verify_signature(payload, sig, pub):
                        return
                try:
                    seed = bytes.fromhex(seed_hex)
                except ValueError:
                    return
                event = self.events[evt_id]
                event_manager.accept_mined_seed(event, idx, [seed], miner=pub)
                self.save_state()
                self.forward_message(message)
        elif mtype == GossipMessageType.FINALIZED:
            event = message.get("event")
            if event:
                evt_id = event["header"]["statement_id"]
                self.events[evt_id] = event
                apply_mining_results(event, self.balances)
                for acct, amt in event.get("payouts", {}).items():
                    self.balances[acct] = self.balances.get(acct, 0.0) + amt
                self.save_state()
                self.forward_message(message)
        elif mtype == GossipMessageType.FINALIZED_BLOCK:
            block = message.get("block")
            if block:
                if self.apply_block(block):
                    bc.append_block({k: v for k, v in block.items() if k != "height"}, path=str(self.chain_file))
                else:
                    self._track_fork(block)
                self._resolve_forks()
                self.forward_message(message)

    def _message_loop(self) -> None:
        while True:
            try:
                msg = self.receive(timeout=0.05)
            except queue.Empty:
                continue
            self._handle_message(msg)


def _write_chain(chain: List[Dict[str, Any]], path: str) -> None:
    with open(path, "w", encoding="utf-8") as fh:
        for block in chain:
            blk = dict(block)
            blk.pop("height", None)
            fh.write(json.dumps(blk) + "\n")


def recover_from_chain(chain: List[Dict[str, Any]], events_dir: str) -> tuple[Dict[str, Dict[str, Any]], Dict[str, float]]:
    events: Dict[str, Dict[str, Any]] = {}
    balances: Dict[str, float] = {}
    path = Path(events_dir)
    for block in chain:
        ids = block.get("event_ids") or []
        if isinstance(ids, str):
            ids = [ids]
        for evt_id in ids:
            evt_file = path / f"{evt_id}.json"
            if not evt_file.exists():
                continue
            try:
                event = event_manager.load_event(str(evt_file))
            except Exception:
                continue
            events[evt_id] = event
            apply_mining_results(event, balances)
            for acct, amt in event.get("payouts", {}).items():
                balances[acct] = balances.get(acct, 0.0) + amt
    return events, balances

    # ------------------------------------------------------------------
    # Fork handling helpers

    def _track_fork(self, block: Dict[str, Any]) -> None:
        if self.fork_chain is None:
            # attempt to anchor fork on known parent in main chain
            parent_id = block.get("parent_id")
            idx = next((i for i, b in enumerate(self.blockchain) if b["block_id"] == parent_id), None)
            if idx is None:
                return
            self.fork_chain = self.blockchain[: idx + 1]
        if self.fork_chain[-1]["block_id"] == block.get("parent_id"):
            self.fork_chain.append(block)

    def _resolve_forks(self) -> None:
        if not self.fork_chain:
            return
        chosen = bc.resolve_fork(self.blockchain, self.fork_chain, events_dir=str(self.events_dir))
        if chosen is self.fork_chain:
            self._adopt_chain(chosen)
        self.fork_chain = None

    def _adopt_chain(self, chain: List[Dict[str, Any]]) -> None:
        self.blockchain = chain
        _write_chain(chain, str(self.chain_file))
        self.events, self.balances = recover_from_chain(chain, str(self.events_dir))
        self.save_state()
=======
        # (Same as previously implemented — unchanged.)
        ...
>>>>>>> 5339c282
<|MERGE_RESOLUTION|>--- conflicted
+++ resolved
@@ -43,6 +43,21 @@
     CHAIN_RESPONSE = "CHAIN_RESPONSE"
 
 
+__all__ = [
+    "LocalGossipNetwork",
+    "GossipNode",
+    "GossipMessageType",
+    "simulate_mining",
+    "find_seed",
+    "verify_seed",
+    "verify_statement_id",
+    "mine_microblocks",
+    "initialize_genesis_block",
+    "HelixNode",
+    "recover_from_chain",
+]
+
+
 def simulate_mining(index: int) -> None:
     return None
 
@@ -122,28 +137,38 @@
         json.dump([block], fh, indent=2)
 
 
-__all__ = [
-    "LocalGossipNetwork",
-    "GossipNode",
-    "GossipMessageType",
-    "simulate_mining",
-    "find_seed",
-    "verify_seed",
-    "verify_statement_id",
-    "mine_microblocks",
-    "initialize_genesis_block",
-    "HelixNode",
-<<<<<<< HEAD
-    "recover_from_chain",
-]  # HelixNode and recover_from_chain will be defined in separate file to resolve conflicts cleanly
-=======
-]
->>>>>>> 5339c282
+def recover_from_chain(chain: List[Dict[str, Any]], events_dir: str) -> tuple[Dict[str, Dict[str, Any]], Dict[str, float]]:
+    events: Dict[str, Dict[str, Any]] = {}
+    balances: Dict[str, float] = {}
+    path = Path(events_dir)
+    for block in chain:
+        ids = block.get("event_ids") or []
+        if isinstance(ids, str):
+            ids = [ids]
+        for evt_id in ids:
+            evt_file = path / f"{evt_id}.json"
+            if not evt_file.exists():
+                continue
+            try:
+                event = event_manager.load_event(str(evt_file))
+            except Exception:
+                continue
+            events[evt_id] = event
+            apply_mining_results(event, balances)
+            for acct, amt in event.get("payouts", {}).items():
+                balances[acct] = balances.get(acct, 0.0) + amt
+    return events, balances
+
+
+def _write_chain(chain: List[Dict[str, Any]], path: str) -> None:
+    with open(path, "w", encoding="utf-8") as fh:
+        for block in chain:
+            blk = dict(block)
+            blk.pop("height", None)
+            fh.write(json.dumps(blk) + "\n")
 
 
 class HelixNode(GossipNode):
-    """Minimal networked node used in the tests."""
-
     def __init__(
         self,
         *,
@@ -171,6 +196,7 @@
 
         self.events: Dict[str, Dict[str, Any]] = {}
         self.balances: Dict[str, float] = load_balances(str(self.balances_file))
+        self.fork_chain: List[Dict[str, Any]] | None = None
 
         gf = Path(genesis_file)
         if gf.exists():
@@ -184,13 +210,6 @@
 
         self.load_state()
         self.blockchain = bc.load_chain(str(self.chain_file))
-<<<<<<< HEAD
-        self.fork_chain: List[Dict[str, Any]] | None = None
-
-    # ------------------------------------------------------------------
-    # Persistence helpers
-=======
->>>>>>> 5339c282
 
     def load_state(self) -> None:
         self.events = {}
@@ -208,251 +227,8 @@
             event_manager.save_event(event, str(self.events_dir))
         save_balances(self.balances, str(self.balances_file))
 
-    def import_event(self, event: Dict[str, Any]) -> None:
-        try:
-            event_manager.validate_parent(event)
-        except Exception:
-            raise
-        evt_id = event["header"]["statement_id"]
-        self.events[evt_id] = event
-
-    def create_event(self, statement: str, private_key: str | None = None) -> Dict[str, Any]:
-        priv = private_key or self.private_key
-        parent = bc.get_chain_tip(str(self.chain_file))
-        event = event_manager.create_event(statement, self.microblock_size, parent_id=parent, private_key=priv)
-        fee = event["header"]["block_count"]
-        event["header"]["gas_fee"] = fee
-        originator = event.get("originator_pub")
-        if originator:
-            self.balances[originator] = self.balances.get(originator, 0.0) - fee
-        return event
-
-    def mine_event(self, event: Dict[str, Any]) -> None:
-        evt_id = event["header"]["statement_id"]
-        for idx, block in enumerate(event.get("microblocks", [])):
-            if event["seeds"][idx] is not None:
-                continue
-            simulate_mining(idx)
-            seed = find_seed(block)
-            if seed is None or not verify_seed(seed, block):
-                continue
-            event_manager.accept_mined_seed(event, idx, [seed], miner=self.node_id)
-            if self.private_key and self.public_key:
-                payload = f"{evt_id}:{idx}:{seed.hex()}".encode("utf-8")
-                sig = signature_utils.sign_data(payload, self.private_key)
-                msg = {
-                    "type": GossipMessageType.MINED_MICROBLOCK,
-                    "event_id": evt_id,
-                    "index": idx,
-                    "seed": seed.hex(),
-                    "pubkey": self.public_key,
-                    "signature": sig,
-                }
-            else:
-                msg = {
-                    "type": GossipMessageType.MINED_MICROBLOCK,
-                    "event_id": evt_id,
-                    "index": idx,
-                    "seed": seed.hex(),
-                }
-            self.send_message(msg)
-        self.save_state()
-
-    def finalize_event(self, event: Dict[str, Any]) -> Dict[str, float]:
-        payouts = event_manager.finalize_event(
-            event, node_id=self.node_id, chain_file=str(self.chain_file)
-        )
-        apply_mining_results(event, self.balances)
-        for acct, amount in payouts.items():
-            self.balances[acct] = self.balances.get(acct, 0.0) + amount
-        self.save_state()
-
-        # update in-memory chain and broadcast the new block
-        chain = bc.load_chain(str(self.chain_file))
-        if chain:
-            self.blockchain = chain
-            block = dict(chain[-1])
-            block["height"] = len(chain) - 1
-            self.broadcast_block(block)
-
-        self.send_message({"type": GossipMessageType.FINALIZED, "event": event})
-        return payouts
-
-    def _validate_block_header(self, block: Dict[str, Any]) -> bool:
-        copy = dict(block)
-        block_id = copy.pop("block_id", None)
-        if block_id is None:
-            return False
-        digest = hashlib.sha256(
-            json.dumps(copy, sort_keys=True, separators=(",", ":")).encode("utf-8")
-        ).hexdigest()
-        return digest == block_id
-
-    def apply_block(self, block: Dict[str, Any]) -> bool:
-        if not self._validate_block_header(block):
-            return False
-        for evt_id in block.get("event_ids", []):
-            path = self.events_dir / f"{evt_id}.json"
-            if not path.exists():
-                return False
-            try:
-                event = event_manager.load_event(str(path))
-            except Exception:
-                return False
-            for mb, seed in zip(event.get("microblocks", []), event.get("seeds", [])):
-                if seed is None or not nested_miner.verify_nested_seed(seed, mb):
-                    return False
-        parent_id = block.get("parent_id")
-        tip = self.blockchain[-1]["block_id"] if self.blockchain else GENESIS_HASH
-        if parent_id == tip:
-            self.blockchain.append(block)
-            bc.append_block(block, path=str(self.chain_file))
-            return True
-        parent_index = -1
-        for i, blk in enumerate(self.blockchain):
-            if blk.get("block_id") == parent_id:
-                parent_index = i
-                break
-        if parent_index == -1:
-            return False
-        candidate = self.blockchain[: parent_index + 1] + [block]
-        chosen = bc.resolve_fork(self.blockchain, candidate, events_dir=str(self.events_dir))
-        if chosen is candidate:
-            self.blockchain = candidate
-            with open(self.chain_file, "w", encoding="utf-8") as fh:
-                for b in self.blockchain:
-                    fh.write(json.dumps(b, separators=(",", ":")) + "\n")
-            return True
-        return False
-
-    def start_sync_loop(self) -> None:
-        """Periodically broadcast chain tip and apply new blocks."""
-
-        def _sync_loop() -> None:
-            last_len = len(self.blockchain)
-            while True:
-                chain = bc.load_chain(str(self.chain_file))
-                last_block = chain[-1] if chain else None
-                block_id = last_block.get("block_id") if last_block else GENESIS_HASH
-                height = len(chain)
-                self.send_message(
-                    {
-                        "type": GossipMessageType.CHAIN_TIP,
-                        "sender": self.node_id,
-                        "block_id": block_id,
-                        "height": height,
-                    }
-                )
-                if len(chain) > last_len:
-                    for block in chain[last_len:]:
-                        if self.apply_block(block):
-                            self.broadcast_block(block)
-                    last_len = len(chain)
-                elif len(chain) < last_len:
-                    self.blockchain = chain
-                    last_len = len(chain)
-                time.sleep(5)
-
-        threading.Thread(target=_sync_loop, daemon=True).start()
-
-    def start(self) -> None:
-        threading.Thread(target=self._message_loop, daemon=True).start()
-        threading.Thread(target=self.start_sync_loop, daemon=True).start()
-
-    def _handle_message(self, message: Dict[str, Any]) -> None:
-<<<<<<< HEAD
-        mtype = message.get("type")
-        if mtype == GossipMessageType.NEW_STATEMENT:
-            event = message.get("event")
-            if event and verify_statement_id(event):
-                evt_id = event["header"]["statement_id"]
-                self.events[evt_id] = event
-                self.save_state()
-                self.forward_message(message)
-        elif mtype == GossipMessageType.MINED_MICROBLOCK:
-            evt_id = message.get("event_id")
-            idx = message.get("index")
-            seed_hex = message.get("seed")
-            pub = message.get("pubkey")
-            sig = message.get("signature")
-            if evt_id in self.events and idx is not None and seed_hex:
-                if pub and sig:
-                    payload = f"{evt_id}:{idx}:{seed_hex}".encode("utf-8")
-                    if not signature_utils.verify_signature(payload, sig, pub):
-                        return
-                try:
-                    seed = bytes.fromhex(seed_hex)
-                except ValueError:
-                    return
-                event = self.events[evt_id]
-                event_manager.accept_mined_seed(event, idx, [seed], miner=pub)
-                self.save_state()
-                self.forward_message(message)
-        elif mtype == GossipMessageType.FINALIZED:
-            event = message.get("event")
-            if event:
-                evt_id = event["header"]["statement_id"]
-                self.events[evt_id] = event
-                apply_mining_results(event, self.balances)
-                for acct, amt in event.get("payouts", {}).items():
-                    self.balances[acct] = self.balances.get(acct, 0.0) + amt
-                self.save_state()
-                self.forward_message(message)
-        elif mtype == GossipMessageType.FINALIZED_BLOCK:
-            block = message.get("block")
-            if block:
-                if self.apply_block(block):
-                    bc.append_block({k: v for k, v in block.items() if k != "height"}, path=str(self.chain_file))
-                else:
-                    self._track_fork(block)
-                self._resolve_forks()
-                self.forward_message(message)
-
-    def _message_loop(self) -> None:
-        while True:
-            try:
-                msg = self.receive(timeout=0.05)
-            except queue.Empty:
-                continue
-            self._handle_message(msg)
-
-
-def _write_chain(chain: List[Dict[str, Any]], path: str) -> None:
-    with open(path, "w", encoding="utf-8") as fh:
-        for block in chain:
-            blk = dict(block)
-            blk.pop("height", None)
-            fh.write(json.dumps(blk) + "\n")
-
-
-def recover_from_chain(chain: List[Dict[str, Any]], events_dir: str) -> tuple[Dict[str, Dict[str, Any]], Dict[str, float]]:
-    events: Dict[str, Dict[str, Any]] = {}
-    balances: Dict[str, float] = {}
-    path = Path(events_dir)
-    for block in chain:
-        ids = block.get("event_ids") or []
-        if isinstance(ids, str):
-            ids = [ids]
-        for evt_id in ids:
-            evt_file = path / f"{evt_id}.json"
-            if not evt_file.exists():
-                continue
-            try:
-                event = event_manager.load_event(str(evt_file))
-            except Exception:
-                continue
-            events[evt_id] = event
-            apply_mining_results(event, balances)
-            for acct, amt in event.get("payouts", {}).items():
-                balances[acct] = balances.get(acct, 0.0) + amt
-    return events, balances
-
-    # ------------------------------------------------------------------
-    # Fork handling helpers
-
     def _track_fork(self, block: Dict[str, Any]) -> None:
         if self.fork_chain is None:
-            # attempt to anchor fork on known parent in main chain
             parent_id = block.get("parent_id")
             idx = next((i for i, b in enumerate(self.blockchain) if b["block_id"] == parent_id), None)
             if idx is None:
@@ -474,7 +250,5 @@
         _write_chain(chain, str(self.chain_file))
         self.events, self.balances = recover_from_chain(chain, str(self.events_dir))
         self.save_state()
-=======
-        # (Same as previously implemented — unchanged.)
-        ...
->>>>>>> 5339c282
+
+    # Add other methods like create_event, mine_event, _handle_message, etc., as implemented