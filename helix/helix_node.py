--- conflicted
+++ resolved
@@ -148,9 +148,6 @@
         save_balances(self.balances, self.balances_file)
 
     def recover_from_chain(self) -> None:
-        """Rebuild balances and event state from the stored blockchain."""
-        from . import blockchain
-
         self.balances = {}
         self.chain = blockchain.load_chain(self.chain_file)
         for block in self.chain:
@@ -283,7 +280,6 @@
         save_balances(self.balances, self.balances_file)
         event_manager.save_event(event, str(self.events_dir))
         if append_chain:
-            from . import blockchain
             block = {
                 "parent_id": blockchain.get_chain_tip(self.chain_file),
                 "event_id": event["header"]["statement_id"],
@@ -388,7 +384,6 @@
     "find_seed",
     "verify_seed",
     "verify_statement_id",
-<<<<<<< HEAD
     "recover_from_chain",
 ]
 
@@ -409,8 +404,4 @@
     )
     if args.recover:
         node.recover_from_chain()
-    node.run()
-=======
-]
-```
->>>>>>> 3b008f38
+    node.run()