from __future__ import annotations

import json
import logging
import os
import queue
import random
import threading
from pathlib import Path
from typing import Any, Dict, Generator

try:
    from . import event_manager
    from .signature_utils import verify_signature
    from .ledger import load_balances, save_balances
    from .minihelix import mine_seed as find_seed, verify_seed
    from .gossip import GossipNode, LocalGossipNetwork
except ImportError:  # pragma: no cover - allow running as a script
    from helix import event_manager
    from helix.signature_utils import verify_signature
    from helix.ledger import load_balances, save_balances
    from helix.minihelix import mine_seed as find_seed, verify_seed
    from helix.gossip import GossipNode, LocalGossipNetwork

# ----------------------------------------------------------------------------
# Gossip message definitions
# ----------------------------------------------------------------------------

GossipMessage = Dict[str, Any]

class GossipMessageType:
    NEW_STATEMENT = "NEW_STATEMENT"
    MINED_MICROBLOCK = "MINED_MICROBLOCK"
    EVENT_FINALIZED = "EVENT_FINALIZED"

# ----------------------------------------------------------------------------
# Signature Verification
# ----------------------------------------------------------------------------

def verify_originator_signature(event: Dict[str, Any]) -> bool:
    header = event.get("header", {}).copy()
    sig = header.pop("originator_sig", None)
    pub = header.pop("originator_pub", None)
    if not sig or not pub:
        return False
    return verify_signature(repr(header).encode("utf-8"), sig, pub)

# ----------------------------------------------------------------------------
# Core node logic
# ----------------------------------------------------------------------------

class HelixNode(GossipNode):
    def __init__(
        self,
        microblock_size: int = event_manager.DEFAULT_MICROBLOCK_SIZE,
        *,
        events_dir: str = "events",
        balances_file: str = "balances.json",
        node_id: str | None = None,
        network: LocalGossipNetwork | None = None,
        peers_file: str = "peers.json",
    ) -> None:
        if network is None:
            network = LocalGossipNetwork()
        if node_id is None:
            node_id = hex(random.randint(0, 0xFFFF))[2:]
        super().__init__(node_id, network)
        self.microblock_size = microblock_size
        self.logger = logging.getLogger(self.__class__.__name__)
        self.events_dir = events_dir
        self.balances_file = balances_file
        self.peers_file = peers_file
        self.balance_lock = threading.Lock()
        self.balances = load_balances(self.balances_file)
        self.events: Dict[str, Dict[str, Any]] = {}
        self.known_peers: set[str] = set()
        self.load_state()
        self.update_known_peers()

    def update_known_peers(self) -> None:
        try:
            self.known_peers = set(self.network._nodes.keys())
            self.save_state()
        except Exception as exc:
            print(f"Failed to update peers: {exc}")

    def load_state(self) -> None:
        if os.path.exists(self.peers_file):
            try:
                with open(self.peers_file, "r", encoding="utf-8") as fh:
                    peers = json.load(fh)
                    if isinstance(peers, list):
                        self.known_peers = set(peers)
            except Exception as exc:
                print(f"Error loading peers: {exc}")

        if os.path.isdir(self.events_dir):
            for fname in os.listdir(self.events_dir):
                if not fname.endswith(".json"):
                    continue
                path = os.path.join(self.events_dir, fname)
                try:
                    event = event_manager.load_event(path)
                    evt_id = event["header"]["statement_id"]
                    self.events[evt_id] = event
                except Exception as exc:
                    print(f"Failed to load event {fname}: {exc}")

        for evt in list(self.events.values()):
            if not evt.get("is_closed"):
                threading.Thread(target=self.mine_event, args=(evt,)).start()

    def save_state(self) -> None:
        try:
            with open(self.peers_file, "w", encoding="utf-8") as fh:
                json.dump(list(self.known_peers), fh, indent=2)
        except Exception as exc:
            print(f"Error saving peers: {exc}")

        for event in self.events.values():
            try:
                event_manager.save_event(event, self.events_dir)
            except Exception as exc:
                print(f"Failed to save event {event['header']['statement_id']}: {exc}")

    def listen_for_statements(self) -> Generator[str, None, None]:
        yield "The James Webb telescope detected complex organic molecules in interstellar space."

    def create_event(self, statement: str) -> Dict[str, Any]:
        self.logger.info("Creating event for statement: %s", statement)
        statement_id = event_manager.sha256(statement.encode("utf-8"))
        path = Path(self.events_dir) / f"{statement_id}.json"
        if path.exists():
            evt = event_manager.load_event(path)
            if evt.get("statement") == statement:
                self.logger.info("Loaded existing event %s", statement_id)
                return evt
        return event_manager.create_event(statement, self.microblock_size)

    def mine_microblock(self, event: Dict[str, Any], index: int) -> None:
        miner_id = random.randint(1000, 9999)
        self.logger.info("Miner %s started microblock %d", miner_id, index)
        target = event["microblocks"][index]
        seed = find_seed(target, max_attempts=1000000)
        if seed is not None and verify_seed(seed, target):
            event["seeds"][index] = seed
            msg = {
                "type": GossipMessageType.MINED_MICROBLOCK,
                "event_id": event["header"]["statement_id"],
                "index": index,
                "seed": seed.hex(),
            }
            self.send_message(msg)
            event_manager.mark_mined(event, index)
            status = "mined"
        else:
            status = "failed"
        self.logger.info("Microblock %d %s by miner %s", index, status, miner_id)
        mined = sum(1 for m in event["mined_status"] if m)
        total = len(event["microblocks"])
        self.logger.info("Progress: %d/%d mined", mined, total)

    def mine_event(self, event: Dict[str, Any]) -> None:
        if not verify_originator_signature(event):
            self.logger.error("Invalid originator signature. Event rejected.")
            return

        threads = []
        for i in range(event["header"]["block_count"]):
            t = threading.Thread(target=self.mine_microblock, args=(event, i))
            t.start()
            threads.append(t)

        for t in threads:
            t.join()

        if event["is_closed"]:
            self.finalize_event(event)
        else:
            self.logger.warning("Event did not close properly")

<<<<<<< HEAD
    def finalize_event(self, event: Dict[str, Any]) -> None:
        """Resolve bets and broadcast the finalized event."""
        payouts = self.resolve_bets(event)
        path = event_manager.save_event(event, self.events_dir)
        statement = event_manager.reassemble_microblocks(event["microblocks"])
        self.logger.info("Saved event to %s", path)
        self.logger.info("Event closed. Reassembled statement: %s", statement)
        for user, amount in payouts.items():
            self.logger.info("Payout %s -> %.2f", user, amount)
        self.send_message(
            {
                "type": GossipMessageType.EVENT_FINALIZED,
                "event_id": event["header"]["statement_id"],
                "result": event.get("result"),
                "balances": self.balances,
            }
        )

    # ------------------------------------------------------------------
    # Gossip message handling
    # ------------------------------------------------------------------
=======
>>>>>>> 57a78a03
    def handle_message(self, message: GossipMessage) -> None:
        try:
            mtype = message.get("type")
            if mtype == GossipMessageType.NEW_STATEMENT:
                event = message.get("event")
                if not isinstance(event, dict):
                    return
                evt_id = event.get("header", {}).get("statement_id")
                if not evt_id or evt_id in self.events:
                    return
                print(f"Node {self.node_id}: received new statement {evt_id}")
                self.events[evt_id] = event
                self.save_state()
                threading.Thread(target=self.mine_event, args=(event,)).start()

            elif mtype == GossipMessageType.MINED_MICROBLOCK:
                evt_id = message.get("event_id")
                index = message.get("index")
                seed_hex = message.get("seed")
                if evt_id not in self.events or seed_hex is None or index is None:
                    return
                event = self.events[evt_id]
                if index < 0 or index >= len(event["microblocks"]):
                    return
                if event["mined_status"][index]:
                    return
                seed = bytes.fromhex(seed_hex)
                block = event["microblocks"][index]
                if verify_seed(seed, block):
                    print(f"Node {self.node_id}: verified microblock {index} for {evt_id}")
                    event["seeds"][index] = seed
                    event_manager.mark_mined(event, index)
                    self.save_state()
                    self.send_message(message)

            elif mtype == GossipMessageType.EVENT_FINALIZED:
                evt_id = message.get("event_id")
                balances = message.get("balances")
                result = message.get("result")
                if balances is not None:
                    with self.balance_lock:
                        self.balances = balances
                        save_balances(self.balances, self.balances_file)
                if evt_id in self.events:
<<<<<<< HEAD
                    self.events[evt_id]["is_closed"] = True
                    if result is not None:
                        self.events[evt_id]["result"] = result
                    print(
                        f"Node {self.node_id}: event {evt_id} finalized as {result}"
                    )
        except Exception as exc:  # pragma: no cover - best effort
=======
                    print(f"Node {self.node_id}: event {evt_id} finalized")
        except Exception as exc:
>>>>>>> 57a78a03
            print(f"Error handling message: {exc}")

    def _message_loop(self) -> None:
        while True:
            try:
                msg = self.receive(timeout=1)
            except queue.Empty:
                continue
            self.handle_message(msg)

<<<<<<< HEAD
    # ------------------------------------------------------------------
    # Bet resolution
    # ------------------------------------------------------------------
    def resolve_bets(self, event: Dict[str, Any]) -> Dict[str, float]:
        """Distribute betting pool to winners and originator.

        Returns a mapping of ``pubkey`` to payout amount.
        """
=======
    def resolve_bets(self, event: Dict[str, Any]) -> None:
>>>>>>> 57a78a03
        yes_bets = event.get("bets", {}).get("YES", [])
        no_bets = event.get("bets", {}).get("NO", [])
        yes_total = sum(b.get("amount", 0) for b in yes_bets)
        no_total = sum(b.get("amount", 0) for b in no_bets)
        if yes_total == no_total:
            winner = "YES"
        else:
            winner = "YES" if yes_total > no_total else "NO"
        event["result"] = winner
        pot = yes_total + no_total
        originator = event["header"].get("originator_pub")
        origin_cut = pot * 0.01 if originator else 0
        payouts: Dict[str, float] = {}
        with self.balance_lock:
            if originator:
                self.balances[originator] = self.balances.get(originator, 0) + origin_cut
                payouts[originator] = payouts.get(originator, 0) + origin_cut
            winner_pool = pot - origin_cut
            winners = event["bets"][winner]
            total_winner = sum(b["amount"] for b in winners) or 1
            for bet in winners:
                share = bet["amount"] / total_winner
                reward = share * winner_pool
                key = bet["pubkey"]
                self.balances[key] = self.balances.get(key, 0) + reward
                payouts[key] = payouts.get(key, 0) + reward
            save_balances(self.balances, self.balances_file)
        return payouts

    def run(self) -> None:
        listener = threading.Thread(target=self._message_loop, daemon=True)
        listener.start()

        for statement in self.listen_for_statements():
            event = self.create_event(statement)
            evt_id = event["header"]["statement_id"]
            self.events[evt_id] = event
            self.save_state()
            self.send_message({"type": GossipMessageType.NEW_STATEMENT, "event": event})
            self.mine_event(event)
            self.save_state()
            self.logger.info("Final event state: %s", event)

# ----------------------------------------------------------------------------
# Entry point
# ----------------------------------------------------------------------------

def main() -> None:
    logging.basicConfig(
        level=logging.INFO,
        format="%(asctime)s [%(levelname)s] %(name)s: %(message)s",
    )
    node = HelixNode()
    node.run()

if __name__ == "__main__":
    main()<|MERGE_RESOLUTION|>--- conflicted
+++ resolved
@@ -22,20 +22,12 @@
     from helix.minihelix import mine_seed as find_seed, verify_seed
     from helix.gossip import GossipNode, LocalGossipNetwork
 
-# ----------------------------------------------------------------------------
-# Gossip message definitions
-# ----------------------------------------------------------------------------
-
 GossipMessage = Dict[str, Any]
 
 class GossipMessageType:
     NEW_STATEMENT = "NEW_STATEMENT"
     MINED_MICROBLOCK = "MINED_MICROBLOCK"
     EVENT_FINALIZED = "EVENT_FINALIZED"
-
-# ----------------------------------------------------------------------------
-# Signature Verification
-# ----------------------------------------------------------------------------
 
 def verify_originator_signature(event: Dict[str, Any]) -> bool:
     header = event.get("header", {}).copy()
@@ -44,10 +36,6 @@
     if not sig or not pub:
         return False
     return verify_signature(repr(header).encode("utf-8"), sig, pub)
-
-# ----------------------------------------------------------------------------
-# Core node logic
-# ----------------------------------------------------------------------------
 
 class HelixNode(GossipNode):
     def __init__(
@@ -110,231 +98,4 @@
             if not evt.get("is_closed"):
                 threading.Thread(target=self.mine_event, args=(evt,)).start()
 
-    def save_state(self) -> None:
-        try:
-            with open(self.peers_file, "w", encoding="utf-8") as fh:
-                json.dump(list(self.known_peers), fh, indent=2)
-        except Exception as exc:
-            print(f"Error saving peers: {exc}")
-
-        for event in self.events.values():
-            try:
-                event_manager.save_event(event, self.events_dir)
-            except Exception as exc:
-                print(f"Failed to save event {event['header']['statement_id']}: {exc}")
-
-    def listen_for_statements(self) -> Generator[str, None, None]:
-        yield "The James Webb telescope detected complex organic molecules in interstellar space."
-
-    def create_event(self, statement: str) -> Dict[str, Any]:
-        self.logger.info("Creating event for statement: %s", statement)
-        statement_id = event_manager.sha256(statement.encode("utf-8"))
-        path = Path(self.events_dir) / f"{statement_id}.json"
-        if path.exists():
-            evt = event_manager.load_event(path)
-            if evt.get("statement") == statement:
-                self.logger.info("Loaded existing event %s", statement_id)
-                return evt
-        return event_manager.create_event(statement, self.microblock_size)
-
-    def mine_microblock(self, event: Dict[str, Any], index: int) -> None:
-        miner_id = random.randint(1000, 9999)
-        self.logger.info("Miner %s started microblock %d", miner_id, index)
-        target = event["microblocks"][index]
-        seed = find_seed(target, max_attempts=1000000)
-        if seed is not None and verify_seed(seed, target):
-            event["seeds"][index] = seed
-            msg = {
-                "type": GossipMessageType.MINED_MICROBLOCK,
-                "event_id": event["header"]["statement_id"],
-                "index": index,
-                "seed": seed.hex(),
-            }
-            self.send_message(msg)
-            event_manager.mark_mined(event, index)
-            status = "mined"
-        else:
-            status = "failed"
-        self.logger.info("Microblock %d %s by miner %s", index, status, miner_id)
-        mined = sum(1 for m in event["mined_status"] if m)
-        total = len(event["microblocks"])
-        self.logger.info("Progress: %d/%d mined", mined, total)
-
-    def mine_event(self, event: Dict[str, Any]) -> None:
-        if not verify_originator_signature(event):
-            self.logger.error("Invalid originator signature. Event rejected.")
-            return
-
-        threads = []
-        for i in range(event["header"]["block_count"]):
-            t = threading.Thread(target=self.mine_microblock, args=(event, i))
-            t.start()
-            threads.append(t)
-
-        for t in threads:
-            t.join()
-
-        if event["is_closed"]:
-            self.finalize_event(event)
-        else:
-            self.logger.warning("Event did not close properly")
-
-<<<<<<< HEAD
-    def finalize_event(self, event: Dict[str, Any]) -> None:
-        """Resolve bets and broadcast the finalized event."""
-        payouts = self.resolve_bets(event)
-        path = event_manager.save_event(event, self.events_dir)
-        statement = event_manager.reassemble_microblocks(event["microblocks"])
-        self.logger.info("Saved event to %s", path)
-        self.logger.info("Event closed. Reassembled statement: %s", statement)
-        for user, amount in payouts.items():
-            self.logger.info("Payout %s -> %.2f", user, amount)
-        self.send_message(
-            {
-                "type": GossipMessageType.EVENT_FINALIZED,
-                "event_id": event["header"]["statement_id"],
-                "result": event.get("result"),
-                "balances": self.balances,
-            }
-        )
-
-    # ------------------------------------------------------------------
-    # Gossip message handling
-    # ------------------------------------------------------------------
-=======
->>>>>>> 57a78a03
-    def handle_message(self, message: GossipMessage) -> None:
-        try:
-            mtype = message.get("type")
-            if mtype == GossipMessageType.NEW_STATEMENT:
-                event = message.get("event")
-                if not isinstance(event, dict):
-                    return
-                evt_id = event.get("header", {}).get("statement_id")
-                if not evt_id or evt_id in self.events:
-                    return
-                print(f"Node {self.node_id}: received new statement {evt_id}")
-                self.events[evt_id] = event
-                self.save_state()
-                threading.Thread(target=self.mine_event, args=(event,)).start()
-
-            elif mtype == GossipMessageType.MINED_MICROBLOCK:
-                evt_id = message.get("event_id")
-                index = message.get("index")
-                seed_hex = message.get("seed")
-                if evt_id not in self.events or seed_hex is None or index is None:
-                    return
-                event = self.events[evt_id]
-                if index < 0 or index >= len(event["microblocks"]):
-                    return
-                if event["mined_status"][index]:
-                    return
-                seed = bytes.fromhex(seed_hex)
-                block = event["microblocks"][index]
-                if verify_seed(seed, block):
-                    print(f"Node {self.node_id}: verified microblock {index} for {evt_id}")
-                    event["seeds"][index] = seed
-                    event_manager.mark_mined(event, index)
-                    self.save_state()
-                    self.send_message(message)
-
-            elif mtype == GossipMessageType.EVENT_FINALIZED:
-                evt_id = message.get("event_id")
-                balances = message.get("balances")
-                result = message.get("result")
-                if balances is not None:
-                    with self.balance_lock:
-                        self.balances = balances
-                        save_balances(self.balances, self.balances_file)
-                if evt_id in self.events:
-<<<<<<< HEAD
-                    self.events[evt_id]["is_closed"] = True
-                    if result is not None:
-                        self.events[evt_id]["result"] = result
-                    print(
-                        f"Node {self.node_id}: event {evt_id} finalized as {result}"
-                    )
-        except Exception as exc:  # pragma: no cover - best effort
-=======
-                    print(f"Node {self.node_id}: event {evt_id} finalized")
-        except Exception as exc:
->>>>>>> 57a78a03
-            print(f"Error handling message: {exc}")
-
-    def _message_loop(self) -> None:
-        while True:
-            try:
-                msg = self.receive(timeout=1)
-            except queue.Empty:
-                continue
-            self.handle_message(msg)
-
-<<<<<<< HEAD
-    # ------------------------------------------------------------------
-    # Bet resolution
-    # ------------------------------------------------------------------
-    def resolve_bets(self, event: Dict[str, Any]) -> Dict[str, float]:
-        """Distribute betting pool to winners and originator.
-
-        Returns a mapping of ``pubkey`` to payout amount.
-        """
-=======
-    def resolve_bets(self, event: Dict[str, Any]) -> None:
->>>>>>> 57a78a03
-        yes_bets = event.get("bets", {}).get("YES", [])
-        no_bets = event.get("bets", {}).get("NO", [])
-        yes_total = sum(b.get("amount", 0) for b in yes_bets)
-        no_total = sum(b.get("amount", 0) for b in no_bets)
-        if yes_total == no_total:
-            winner = "YES"
-        else:
-            winner = "YES" if yes_total > no_total else "NO"
-        event["result"] = winner
-        pot = yes_total + no_total
-        originator = event["header"].get("originator_pub")
-        origin_cut = pot * 0.01 if originator else 0
-        payouts: Dict[str, float] = {}
-        with self.balance_lock:
-            if originator:
-                self.balances[originator] = self.balances.get(originator, 0) + origin_cut
-                payouts[originator] = payouts.get(originator, 0) + origin_cut
-            winner_pool = pot - origin_cut
-            winners = event["bets"][winner]
-            total_winner = sum(b["amount"] for b in winners) or 1
-            for bet in winners:
-                share = bet["amount"] / total_winner
-                reward = share * winner_pool
-                key = bet["pubkey"]
-                self.balances[key] = self.balances.get(key, 0) + reward
-                payouts[key] = payouts.get(key, 0) + reward
-            save_balances(self.balances, self.balances_file)
-        return payouts
-
-    def run(self) -> None:
-        listener = threading.Thread(target=self._message_loop, daemon=True)
-        listener.start()
-
-        for statement in self.listen_for_statements():
-            event = self.create_event(statement)
-            evt_id = event["header"]["statement_id"]
-            self.events[evt_id] = event
-            self.save_state()
-            self.send_message({"type": GossipMessageType.NEW_STATEMENT, "event": event})
-            self.mine_event(event)
-            self.save_state()
-            self.logger.info("Final event state: %s", event)
-
-# ----------------------------------------------------------------------------
-# Entry point
-# ----------------------------------------------------------------------------
-
-def main() -> None:
-    logging.basicConfig(
-        level=logging.INFO,
-        format="%(asctime)s [%(levelname)s] %(name)s: %(message)s",
-    )
-    node = HelixNode()
-    node.run()
-
-if __name__ == "__main__":
-    main()+    def save_state(self) -> None: