from __future__ import annotations

"""Deterministic exhaustive MiniHelix miner.

This module implements an exhaustive search strategy for nested MiniHelix
seeds.  The miner starts from every possible 1- and 2-byte seed and
recursively explores all child seeds as dictated by the output of
:func:`minihelix.G`.
"""

from pathlib import Path
from typing import Iterable, List, Optional, Tuple

from . import minihelix
from .minihelix import G


def _generate_initial_seeds() -> Iterable[bytes]:
    """Yield all 1- and 2-byte seeds in lexicographic order."""
    for length in (1, 2):
        max_value = 256 ** length
        for i in range(max_value):
            yield i.to_bytes(length, "big")


class ExhaustiveMiner:
    """Stateful exhaustive miner supporting checkpointing."""

    def __init__(
        self,
        target_block: bytes,
        max_depth: int = 500,
        *,
        checkpoint_path: str | None = None,
    ) -> None:
        self.target = target_block
        self.block_size = len(target_block)
        self.max_depth = max_depth
        self.initial_seeds = list(_generate_initial_seeds())
<<<<<<< HEAD
        self.checkpoint_path = checkpoint_path

    def _load_start_index(self) -> int:
        if not self.checkpoint_path:
            return 0
        path = Path(self.checkpoint_path)
        if path.exists():
            try:
                return int(path.read_text())
            except Exception:
                return 0
        return 0

    def _save_start_index(self, index: int) -> None:
        if not self.checkpoint_path:
            return
        Path(self.checkpoint_path).write_text(str(index))
=======
        self.attempts = 0
>>>>>>> 9f8e9daf

    def _dfs(self, seed: bytes, depth: int, chain: List[bytes]) -> Optional[List[bytes]]:
        """Depth-first search returning the seed chain or ``None``."""
        self.attempts += 1
        output = G(seed, self.block_size)
        chain.append(seed)
        if output == self.target:
            result = list(chain)
            print(f"Attempts for microblock: {self.attempts}")
            return result
        if depth >= self.max_depth:
            chain.pop()
            return None
        next_len = output[0]
        # Skip invalid lengths
        if next_len == 0 or next_len > self.block_size:
            chain.pop()
            return None
        count = 256 ** next_len
        for i in range(count):
            next_seed = i.to_bytes(next_len, "big")
            result = self._dfs(next_seed, depth + 1, chain)
            if result is not None:
                return result
        chain.pop()
        return None

    def mine(self, start_index: int = 0) -> Optional[List[bytes]]:
        """Search for a compression seed chain starting from ``start_index``."""
<<<<<<< HEAD

        if start_index == 0:
            start_index = self._load_start_index()

        found_index = None
=======
        self.attempts = 0
>>>>>>> 9f8e9daf
        for idx in range(start_index, len(self.initial_seeds)):
            seed = self.initial_seeds[idx]
            result = self._dfs(seed, 1, [])
            if result is not None:
<<<<<<< HEAD
                found_index = idx
                break
        else:
            result = None

        if found_index is not None:
            self._save_start_index(found_index + 1)
        else:
            self._save_start_index(len(self.initial_seeds))

        return result
=======
                return result
        print(f"Attempts for microblock: {self.attempts}")
        return None
>>>>>>> 9f8e9daf


def exhaustive_mine(
    target_block: bytes,
    *,
    max_depth: int = 500,
    start_index: int = 0,
    checkpoint_path: str | None = None,
) -> Optional[List[bytes]]:
    """Convenience function returning the first valid seed chain."""
    miner = ExhaustiveMiner(
        target_block,
        max_depth=max_depth,
        checkpoint_path=checkpoint_path,
    )
    return miner.mine(start_index=start_index)


__all__ = ["exhaustive_mine", "ExhaustiveMiner"]<|MERGE_RESOLUTION|>--- conflicted
+++ resolved
@@ -9,7 +9,7 @@
 """
 
 from pathlib import Path
-from typing import Iterable, List, Optional, Tuple
+from typing import Iterable, List, Optional
 
 from . import minihelix
 from .minihelix import G
@@ -37,7 +37,7 @@
         self.block_size = len(target_block)
         self.max_depth = max_depth
         self.initial_seeds = list(_generate_initial_seeds())
-<<<<<<< HEAD
+        self.attempts = 0
         self.checkpoint_path = checkpoint_path
 
     def _load_start_index(self) -> int:
@@ -55,9 +55,6 @@
         if not self.checkpoint_path:
             return
         Path(self.checkpoint_path).write_text(str(index))
-=======
-        self.attempts = 0
->>>>>>> 9f8e9daf
 
     def _dfs(self, seed: bytes, depth: int, chain: List[bytes]) -> Optional[List[bytes]]:
         """Depth-first search returning the seed chain or ``None``."""
@@ -72,7 +69,6 @@
             chain.pop()
             return None
         next_len = output[0]
-        # Skip invalid lengths
         if next_len == 0 or next_len > self.block_size:
             chain.pop()
             return None
@@ -87,24 +83,17 @@
 
     def mine(self, start_index: int = 0) -> Optional[List[bytes]]:
         """Search for a compression seed chain starting from ``start_index``."""
-<<<<<<< HEAD
-
         if start_index == 0:
             start_index = self._load_start_index()
 
         found_index = None
-=======
-        self.attempts = 0
->>>>>>> 9f8e9daf
+        result = None
         for idx in range(start_index, len(self.initial_seeds)):
             seed = self.initial_seeds[idx]
             result = self._dfs(seed, 1, [])
             if result is not None:
-<<<<<<< HEAD
                 found_index = idx
                 break
-        else:
-            result = None
 
         if found_index is not None:
             self._save_start_index(found_index + 1)
@@ -112,11 +101,6 @@
             self._save_start_index(len(self.initial_seeds))
 
         return result
-=======
-                return result
-        print(f"Attempts for microblock: {self.attempts}")
-        return None
->>>>>>> 9f8e9daf
 
 
 def exhaustive_mine(
