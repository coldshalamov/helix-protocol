"""Configuration constants for the Helix protocol."""

<<<<<<< HEAD
GENESIS_HASH = "f2a521ab40a1211a0a034aac27a55186ccf6163c715d7deafb55790f0e37b8c3"
=======
# Statement id of the genesis event shipped with the repository.  The
# corresponding file lives at ``helix/genesis.json``.  ``cli`` and the tests
# verify that this constant matches the SHA-256 digest of that file so that
# nodes agree on the parent hash of the very first event.
GENESIS_HASH = "4e17811011ec217ac84a9e037a82758a7de318342886a88a37ebabf90f52af73"
>>>>>>> 362f3ab8
<|MERGE_RESOLUTION|>--- conflicted
+++ resolved
@@ -1,11 +1,4 @@
 """Configuration constants for the Helix protocol."""
 
-<<<<<<< HEAD
-GENESIS_HASH = "f2a521ab40a1211a0a034aac27a55186ccf6163c715d7deafb55790f0e37b8c3"
-=======
-# Statement id of the genesis event shipped with the repository.  The
-# corresponding file lives at ``helix/genesis.json``.  ``cli`` and the tests
-# verify that this constant matches the SHA-256 digest of that file so that
-# nodes agree on the parent hash of the very first event.
-GENESIS_HASH = "4e17811011ec217ac84a9e037a82758a7de318342886a88a37ebabf90f52af73"
->>>>>>> 362f3ab8
+# SHA-256 of genesis.json – must match across all nodes.
+GENESIS_HASH = "f2a521ab40a1211a0a034aac27a55186ccf6163c715d7deafb55790f0e37b8c3"