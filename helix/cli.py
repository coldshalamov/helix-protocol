--- conflicted
+++ resolved
@@ -1,3 +1,4 @@
+```python
 import argparse
 import hashlib
 import json
@@ -116,10 +117,7 @@
         if chain is None:
             print(f"No seed found for block {idx}")
             continue
-<<<<<<< HEAD
         _depth = len(chain)
-=======
->>>>>>> c309879f
         if not nested_miner.verify_nested_seed(chain, block):
             print(f"Verification failed for block {idx}")
             continue
@@ -138,10 +136,7 @@
     if chain is None:
         print("No seed found")
         return
-<<<<<<< HEAD
     _depth = len(chain)
-=======
->>>>>>> c309879f
     if not nested_miner.verify_nested_seed(chain, block):
         print("Verification failed")
         return
@@ -150,232 +145,4 @@
     else:
         event_manager.accept_mined_seed(event, args.index, chain)
         event_manager.save_event(event, str(events_dir))
-
-
-def cmd_reassemble(args: argparse.Namespace) -> None:
-    if args.path:
-        event = event_manager.load_event(args.path)
-    else:
-        events_dir = Path(args.data_dir) / "events"
-        event_path = events_dir / f"{args.event_id}.json"
-        event = event_manager.load_event(str(event_path))
-    statement = event_manager.reassemble_microblocks(event["microblocks"])
-    digest = event_manager.sha256(statement.encode("utf-8"))
-    expected = event.get("header", {}).get("statement_id")
-    if digest != expected:
-        raise SystemExit("SHA-256 mismatch")
-    author = event.get("originator_pub")
-    if author:
-        print(f"Author: {author}")
-    for idx, seed in enumerate(event.get("seeds", [])):
-        length = len(seed) if seed is not None else 0
-        print(f"Block {idx}: seed_len={length}")
-    print(statement)
-
-
-def cmd_verify_statement(args: argparse.Namespace) -> None:
-    """Verify and output a finalized statement."""
-    events_dir = Path(args.data_dir) / "events"
-    path = events_dir / f"{args.statement_hash}.json"
-    if not path.exists():
-        raise SystemExit("Event not found")
-
-    event = event_manager.load_event(str(path))
-
-    blocks = event.get("microblocks", [])
-    seeds = event.get("seeds", [])
-
-    if len(blocks) != len(seeds) or any(s is None for s in seeds):
-        raise SystemExit("missing mined seeds")
-
-    for idx, block in enumerate(blocks):
-        seed_chain = seeds[idx]
-        if not event_manager.verify_seed_chain(seed_chain, block):
-            raise SystemExit(f"invalid seed for block {idx}")
-
-    root, _tree = merkle_utils.build_merkle_tree(blocks)
-    hdr_root = event.get("header", {}).get("merkle_root")
-    if isinstance(hdr_root, str):
-        hdr_root = bytes.fromhex(hdr_root)
-    if hdr_root != root:
-        raise SystemExit("Merkle root mismatch")
-
-    statement = event_manager.reassemble_microblocks(blocks)
-    digest = event_manager.sha256(statement.encode("utf-8"))
-    if digest != args.statement_hash:
-        raise SystemExit("SHA-256 mismatch")
-
-    print(statement)
-
-
-def cmd_token_stats(args: argparse.Namespace) -> None:
-    """Display aggregated token metrics."""
-    events_dir = Path(args.data_dir) / "events"
-
-    total_minted = 0.0
-    total_burned = 0.0
-
-    if events_dir.exists():
-        for path in events_dir.glob("*.json"):
-            event = event_manager.load_event(str(path))
-            rewards = event.get("rewards", [])
-            refunds = event.get("refunds", [])
-            total_minted += sum(rewards) - sum(refunds)
-            total_burned += float(event.get("header", {}).get("gas_fee", 0))
-
-    supply = total_minted - total_burned
-
-    print(f"Total HLX Supply: {supply:.4f}")
-    print(f"Burned from Gas: {total_burned:.4f}")
-    print(f"HLX Minted via Compression: {total_minted:.4f}")
-    print("Token Velocity: N/A")
-
-
-def cmd_view_chain(args: argparse.Namespace) -> None:
-    base = Path(args.data_dir)
-    if args.path:
-        chain_path = Path(args.path)
-    else:
-        chain_path = base / "blockchain.jsonl"
-        if not chain_path.exists():
-            alt = base / "chain.json"
-            if alt.exists():
-                chain_path = alt
-    blocks = load_chain(str(chain_path))
-    if not blocks:
-        print("No chain data found")
-        return
-    for height, block in enumerate(blocks):
-        bid = block.get("id") or block.get("block_id")
-        events = block.get("events") or block.get("event_ids") or []
-        if isinstance(events, str):
-            events_list = [events]
-        else:
-            events_list = events
-        ts = block.get("timestamp")
-        miner = block.get("miner")
-        evts = ",".join(events_list)
-        print(f"{height} {bid} {evts} {ts} {miner}")
-
-
-def cmd_view_event(args: argparse.Namespace) -> None:
-    events_dir = Path(args.data_dir) / "events"
-    event_path = events_dir / f"{args.event_id}.json"
-    if not event_path.exists():
-        raise SystemExit("Event not found")
-
-    event = event_manager.load_event(str(event_path))
-
-    mined = sum(1 for m in event.get("mined_status", []) if m)
-    total = event.get("header", {}).get("block_count", len(event.get("microblocks", [])))
-
-    status = "open"
-    if event.get("is_closed"):
-        status = "resolved" if "payouts" in event else "closed"
-
-    merkle_root = event.get("header", {}).get("merkle_root")
-
-    print(f"Statement: {event.get('statement', '')}")
-    print(f"Status: {status}")
-    print(f"Microblocks: {mined}/{total}")
-    if merkle_root is not None:
-        print(f"Merkle Root: {merkle_root}")
-    else:
-        print("Merkle Root: None")
-
-    print("Microblock Details:")
-    tree = event.get("merkle_tree", [])
-    for idx, block in enumerate(event.get("microblocks", [])):
-        mined_flag = event.get("mined_status", [False])[idx]
-        print(f"  {idx}: {block.hex()} mined={mined_flag}")
-        seed = event.get("seeds", [None])[idx]
-        if seed is not None:
-            if isinstance(seed, (bytes, bytearray)):
-                chain = nested_miner._decode_chain(seed, len(block))
-                chain_hex = [s.hex() for s in chain]
-            else:
-                chain_hex = [s.hex() for s in seed]
-            valid_seed = event_manager.verify_seed_chain(seed, block)
-            print(f"    Seed Chain: {chain_hex}")
-            print(f"    Seed Valid: {valid_seed}")
-        else:
-            print("    Seed Chain: None")
-        if merkle_root is not None and tree:
-            proof = merkle_utils.generate_merkle_proof(idx, tree)
-            valid_proof = merkle_utils.verify_merkle_proof(block, proof, merkle_root, idx)
-            print(f"    Merkle Proof: {valid_proof}")
-        else:
-            print("    Merkle Proof: False")
-
-    bets = event.get("bets", {})
-    yes_total = sum(b.get("amount", 0) for b in bets.get("YES", []))
-    no_total = sum(b.get("amount", 0) for b in bets.get("NO", []))
-    print(f"Votes: YES={yes_total} NO={no_total}")
-    if "payouts" in event:
-        resolution = "YES" if yes_total > no_total else "NO"
-        print(f"Resolution: {resolution}")
-        print("Rewards:")
-        print(json.dumps(event.get("payouts"), indent=2))
-
-
-def build_parser() -> argparse.ArgumentParser:
-    parser = argparse.ArgumentParser(prog="helix-cli")
-    parser.add_argument("--data-dir", default="data", help="Directory for node data")
-    sub = parser.add_subparsers(dest="command", required=True)
-
-    p_doc = sub.add_parser("doctor", help="Check local node files")
-    p_doc.set_defaults(func=cmd_doctor)
-
-    p_mine = sub.add_parser("mine", help="Mine microblocks for an event")
-    p_mine.add_argument("event_id", help="Event identifier")
-    p_mine.set_defaults(func=cmd_mine)
-
-    p_rem = sub.add_parser("remine-microblock", help="Retry mining a single microblock")
-    p_rem.add_argument("--event-id", required=True, help="Event identifier")
-    p_rem.add_argument("--index", type=int, required=True, help="Block index")
-    p_rem.add_argument("--force", action="store_true", help="Replace existing seed")
-    p_rem.set_defaults(func=cmd_remine_microblock)
-
-    p_reasm = sub.add_parser("reassemble", help="Reassemble statement from event")
-    group = p_reasm.add_mutually_exclusive_group(required=True)
-    group.add_argument("--event-id", help="Event identifier")
-    group.add_argument("--path", help="Path to event JSON file")
-    p_reasm.set_defaults(func=cmd_reassemble)
-
-    sub.add_parser("token-stats", help="Show total token supply").set_defaults(func=cmd_token_stats)
-
-    p_chain = sub.add_parser("view-chain", help="Show blockchain summary")
-    p_chain.add_argument("--path", help="Path to chain JSON file")
-    p_chain.set_defaults(func=cmd_view_chain)
-
-    p_view = sub.add_parser("view-event", help="Show event details")
-    p_view.add_argument("event_id", help="Event identifier")
-    p_view.set_defaults(func=cmd_view_event)
-
-    p_verify = sub.add_parser(
-        "verify-statement", help="Verify statement integrity"
-    )
-    p_verify.add_argument("statement_hash", help="Statement hash")
-    p_verify.set_defaults(func=cmd_verify_statement)
-
-    return parser
-
-
-def main(argv: list[str] | None = None) -> None:
-    parser = build_parser()
-    args = parser.parse_args(argv)
-    args.func(args)
-
-
-__all__ = [
-    "main",
-    "build_parser",
-    "cmd_doctor",
-    "cmd_mine",
-    "cmd_reassemble",
-    "cmd_token_stats",
-    "cmd_view_chain",
-    "cmd_remine_microblock",
-    "cmd_view_event",
-    "cmd_verify_statement",
-]+```