--- conflicted
+++ resolved
@@ -1,85 +1,3 @@
-import argparse
-import hashlib
-import json
-from pathlib import Path
-
-from .helix_node import HelixNode
-from .gossip import LocalGossipNetwork
-from .network import TCPGossipTransport, SocketGossipNetwork, Peer
-from . import signature_utils
-from .config import GENESIS_HASH
-import threading
-import time
-from . import event_manager
-from . import signature_utils as su
-from . import nested_miner
-from . import minihelix
-from . import betting_interface
-from .ledger import load_balances, compression_stats
-
-def _default_genesis_file() -> str:
-    path = Path(__file__).resolve().parent / "genesis.json"
-    try:
-        data = path.read_bytes()
-    except FileNotFoundError:
-        print(f"Genesis file missing: {path}")
-        raise SystemExit(1)
-    digest = hashlib.sha256(data).hexdigest()
-    if digest != GENESIS_HASH:
-        print("Genesis file hash mismatch")
-        raise SystemExit(1)
-    return str(path)
-
-def cmd_status(args: argparse.Namespace) -> None:
-    events_dir = Path(args.data_dir) / "events"
-    balances_file = Path(args.data_dir) / "balances.json"
-    node = HelixNode(events_dir=str(events_dir), balances_file=str(balances_file))
-    known_peers = len(node.known_peers)
-    total_events = len(node.events)
-    finalized_events = sum(1 for e in node.events.values() if e.get("is_closed"))
-    saved, hlx = compression_stats(str(events_dir))
-    balances = load_balances(str(balances_file))
-    print(f"Known peers: {known_peers}")
-    print(f"Events loaded: {total_events}")
-    print(f"Events finalized: {finalized_events}")
-    print(f"Compression saved: {saved} bytes")
-    print(f"HLX awarded: {hlx}")
-    print("Balances:")
-    print(json.dumps(balances, indent=2))
-
-def _load_event(path: Path) -> dict:
-    return event_manager.load_event(str(path))
-
-def cmd_start_node(args: argparse.Namespace) -> None:
-    events_dir = Path(args.data_dir) / "events"
-    balances_file = Path(args.data_dir) / "balances.json"
-    node = HelixNode(
-        events_dir=str(events_dir),
-        balances_file=str(balances_file),
-        genesis_file=_default_genesis_file(),
-    )
-    print(f"Starting node on port {args.port} with data dir {args.data_dir}")
-    node.run()
-
-def cmd_submit_statement(args: argparse.Namespace) -> None:
-    events_dir = Path(args.data_dir) / "events"
-    private_key = None
-    if args.keyfile:
-        _, private_key = su.load_keys(args.keyfile)
-    microblock_size = (
-        args.microblock_size
-        if args.microblock_size is not None
-        else event_manager.DEFAULT_MICROBLOCK_SIZE
-    )
-    event = event_manager.create_event(
-        args.statement,
-        microblock_size=microblock_size,
-        private_key=private_key,
-    )
-    path = event_manager.save_event(event, str(events_dir))
-    print(f"Statement saved to {path}")
-    print(f"Statement ID: {event['header']['statement_id']}")
-
 def cmd_mine(args: argparse.Namespace) -> None:
     events_dir = Path(args.data_dir) / "events"
     event_path = events_dir / f"{args.event_id}.json"
@@ -104,44 +22,6 @@
             if not nested_miner.verify_nested_seed(encoded, block):
                 continue
             event_manager.accept_mined_seed(event, idx, encoded)
-<<<<<<< HEAD
-            seed_len = encoded[1]
-            seed = encoded[2 : 2 + seed_len]
-            print(
-                f"\u2714 Block {idx} mined at depth {depth} with seed {seed.hex()}"
-            )
-=======
-            print(f"\u2714 Block {idx} mined")
->>>>>>> 98bfb4d0
+            print(f"✔ Block {idx} mined")
             break
-    event_manager.save_event(event, str(events_dir))
-
-def cmd_remine_microblock(args: argparse.Namespace) -> None:
-    events_dir = Path(args.data_dir) / "events"
-    event_path = events_dir / f"{args.event_id}.json"
-    if not event_path.exists():
-        print("Event not found")
-        return
-    event = _load_event(event_path)
-    if event.get("is_closed"):
-        print("Event is closed")
-        return
-    index = args.index
-    if index < 0 or index >= len(event["microblocks"]):
-        print("Invalid index")
-        return
-    if event["mined_status"][index] and not args.force:
-        print("Microblock already mined; use --force to replace")
-        return
-    block = event["microblocks"][index]
-    result = nested_miner.find_nested_seed(block)
-    if result is None:
-        print(f"No seed found for block {index}")
-        return
-    encoded = result
-    if not nested_miner.verify_nested_seed(encoded, block):
-        print(f"Seed verification failed for block {index}")
-        return
-    event_manager.accept_mined_seed(event, index, encoded)
-    event_manager.save_event(event, str(events_dir))
-    print(f"Remined microblock {index}")+    event_manager.save_event(event, str(events_dir))