--- conflicted
+++ resolved
@@ -1,4 +1,3 @@
-<<<<<<< HEAD
 import json
 import os
 import time
@@ -26,6 +25,7 @@
             return float(json.load(fh).get("total", 0.0))
     except Exception:
         return 0.0
+
 
 def load_balances(path: str) -> Dict[str, float]:
     """Return balances mapping from ``path`` if it exists."""
@@ -128,10 +128,6 @@
             seed_bytes = bytes(seed) if isinstance(seed, list) else seed
             total_saved += max(0, len(blk_bytes) - len(seed_bytes))
     return total_saved, total_hlx
-=======
-from __future__ import annotations
-from typing import Any, Dict
->>>>>>> f95d3dac
 
 
 def apply_mining_results(
@@ -140,14 +136,7 @@
     *,
     journal_file: str = "ledger_journal.jsonl",
 ) -> None:
-    """Apply compression rewards and delta bonuses for ``event`` to ``balances``.
-
-    Rewards are calculated from the byte savings of each mined microblock and
-    applied cumulatively. If a microblock is further compressed later, only the
-    additional savings are rewarded to the new miner. All payouts are logged to
-    ``journal_file`` with ``compression_reward`` as the reason.
-    """
-
+    """Apply compression rewards and delta bonuses for ``event`` to ``balances``."""
     miners = event.get("miners") or []
     microblocks = event.get("microblocks") or []
     seeds = event.get("seeds") or []
