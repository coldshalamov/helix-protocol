--- conflicted
+++ resolved
@@ -12,8 +12,6 @@
 
 def generate_microblock(seed: bytes, block_size: int = DEFAULT_MICROBLOCK_SIZE) -> bytes:
     """Return microblock for ``seed`` using the MiniHelix hash stream."""
-
-<<<<<<< HEAD
     output = b""
     current = hashlib.sha256(seed).digest()
     output += current
@@ -21,9 +19,6 @@
         current = hashlib.sha256(current).digest()
         output += current
     return output[:block_size]
-=======
-    return G(seed, block_size)
->>>>>>> b18328cd
 
 
 def find_seed(target: bytes, max_seed_len: int = 32, *, attempts: int = 1_000_000) -> bytes | None:
