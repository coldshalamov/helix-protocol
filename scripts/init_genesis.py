#!/usr/bin/env python3
"""Initialize the Helix genesis block with fully mined microblocks."""

from __future__ import annotations

import json
from pathlib import Path
<<<<<<< HEAD
from helix import event_manager, signature_utils, exhaustive_miner
=======
from helix import (
    event_manager,
    signature_utils,
    nested_miner,
    exhaustive_miner,
)

CHECKPOINT_FILE = Path("start_index.txt")
>>>>>>> 0a80f70f


def main() -> None:
    # 1. Load or create Ed25519 wallet keys
    pub, priv = signature_utils.load_or_create_keys("wallet.json")

    # 2. The genesis statement
    statement = "Helix is to data what logic is to language."

    # 3. Set microblock size
    microblock_size = 3

    # 4. Sign the statement
    signature = signature_utils.sign_statement(statement, priv)

    # 5. Prepare event file
    events_dir = Path("data/events")
    events_dir.mkdir(parents=True, exist_ok=True)
    statement_id = event_manager.sha256(statement.encode("utf-8"))
    event_path = events_dir / f"{statement_id}.json"

    if event_path.exists():
        event = event_manager.load_event(str(event_path))
    else:
        event = event_manager.create_event(
            statement=statement,
            microblock_size=microblock_size,
            private_key=priv,
        )
        event["originator_pub"] = pub
        event["originator_sig"] = signature
        event_manager.save_event(event, str(events_dir))

    # 6. Read checkpoint index
    start_index = 0
    if CHECKPOINT_FILE.exists():
        try:
            start_index = int(CHECKPOINT_FILE.read_text())
        except Exception:
            start_index = 0

    # 7. Mine each microblock
    for idx, block in enumerate(event["microblocks"]):
<<<<<<< HEAD
        result = exhaustive_miner.exhaustive_mine(block, max_depth=500)
        if result is None:
            print(f"Microblock {idx}: no seed found")
            continue

        event["seeds"][idx] = result
        event["seed_depths"][idx] = len(result)
=======
        if event["seeds"][idx] is not None:
            continue

        chain = exhaustive_miner.exhaustive_mine(
            block,
            max_depth=500,
            start_index=start_index,
            checkpoint_path=str(CHECKPOINT_FILE),
        )
        if chain is None:
            print(f"Microblock {idx}: no seed found")
            continue

        encoded = nested_miner.encode_chain(chain)
        event["seeds"][idx] = encoded
        event["seed_depths"][idx] = len(chain)
>>>>>>> 0a80f70f
        event_manager.mark_mined(event, idx)
        event_manager.save_event(event, str(events_dir))

        try:
            start_index = int(CHECKPOINT_FILE.read_text())
        except Exception:
            start_index = 0

<<<<<<< HEAD
        seed_len = len(result[0])
        ratio = microblock_size / seed_len if seed_len else 0
        print(
            f"Microblock {idx}: depth={len(result)}, compression={ratio:.2f}x"
=======
        seed_len = len(chain[0]) if chain else 0
        ratio = microblock_size / seed_len if seed_len else 0
        print(
            f"Microblock {idx}: depth={len(chain)}, compression={ratio:.2f}x"
>>>>>>> 0a80f70f
        )

    # 8. Final save
    event_manager.save_event(event, str(events_dir))

    # 9. Finalize the event and update chain
    payouts = event_manager.finalize_event(
        event=event,
        node_id="GENESIS_NODE",
        chain_file="chain.json",
        balances_file="balances.json",
    )

    # 10. Report results
    chain_file = Path("chain.json")
    block_hash = None
    if chain_file.exists():
        try:
            with open(chain_file, "r", encoding="utf-8") as fh:
                lines = fh.readlines()
                if lines:
                    block = json.loads(lines[-1])
                    block_hash = block.get("block_id")
        except Exception:
            pass

    print("Finalized block hash:", block_hash)
    print("Statement:", statement)
    print("Payout distribution:")
    print(json.dumps(payouts, indent=2))


if __name__ == "__main__":
    main()<|MERGE_RESOLUTION|>--- conflicted
+++ resolved
@@ -5,18 +5,22 @@
 
 import json
 from pathlib import Path
-<<<<<<< HEAD
-from helix import event_manager, signature_utils, exhaustive_miner
-=======
 from helix import (
     event_manager,
     signature_utils,
-    nested_miner,
     exhaustive_miner,
 )
 
 CHECKPOINT_FILE = Path("start_index.txt")
->>>>>>> 0a80f70f
+
+
+def encode_chain(chain: list[bytes]) -> bytes:
+    """Manually encode a chain like nested_miner.encode_chain used to."""
+    if not chain:
+        return b""
+    depth = len(chain)
+    seed_len = len(chain[0])
+    return bytes([depth, seed_len]) + b"".join(chain)
 
 
 def main() -> None:
@@ -60,15 +64,6 @@
 
     # 7. Mine each microblock
     for idx, block in enumerate(event["microblocks"]):
-<<<<<<< HEAD
-        result = exhaustive_miner.exhaustive_mine(block, max_depth=500)
-        if result is None:
-            print(f"Microblock {idx}: no seed found")
-            continue
-
-        event["seeds"][idx] = result
-        event["seed_depths"][idx] = len(result)
-=======
         if event["seeds"][idx] is not None:
             continue
 
@@ -82,10 +77,9 @@
             print(f"Microblock {idx}: no seed found")
             continue
 
-        encoded = nested_miner.encode_chain(chain)
+        encoded = encode_chain(chain)
         event["seeds"][idx] = encoded
         event["seed_depths"][idx] = len(chain)
->>>>>>> 0a80f70f
         event_manager.mark_mined(event, idx)
         event_manager.save_event(event, str(events_dir))
 
@@ -94,18 +88,9 @@
         except Exception:
             start_index = 0
 
-<<<<<<< HEAD
-        seed_len = len(result[0])
-        ratio = microblock_size / seed_len if seed_len else 0
-        print(
-            f"Microblock {idx}: depth={len(result)}, compression={ratio:.2f}x"
-=======
         seed_len = len(chain[0]) if chain else 0
         ratio = microblock_size / seed_len if seed_len else 0
-        print(
-            f"Microblock {idx}: depth={len(chain)}, compression={ratio:.2f}x"
->>>>>>> 0a80f70f
-        )
+        print(f"Microblock {idx}: depth={len(chain)}, compression={ratio:.2f}x")
 
     # 8. Final save
     event_manager.save_event(event, str(events_dir))
