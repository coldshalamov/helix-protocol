--- conflicted
+++ resolved
@@ -1,3 +1,4 @@
+```python
 #!/usr/bin/env python3
 """Initialize the Helix genesis block with fully mined microblocks."""
 
@@ -5,9 +6,6 @@
 
 import json
 from pathlib import Path
-<<<<<<< HEAD
-from helix import event_manager, signature_utils, nested_miner, exhaustive_miner
-=======
 from helix import (
     event_manager,
     signature_utils,
@@ -15,7 +13,6 @@
 )
 
 CHECKPOINT_FILE = Path("start_index.txt")
->>>>>>> c309879f
 
 
 def main() -> None:
@@ -59,9 +56,6 @@
 
     # 7. Mine each microblock
     for idx, block in enumerate(event["microblocks"]):
-<<<<<<< HEAD
-        chain = exhaustive_miner.exhaustive_mine(block, max_depth=500)
-=======
         if event["seeds"][idx] is not None:
             continue
 
@@ -71,19 +65,10 @@
             start_index=start_index,
             checkpoint_path=str(CHECKPOINT_FILE),
         )
->>>>>>> c309879f
         if chain is None:
             print(f"Microblock {idx}: no seed found")
             continue
 
-<<<<<<< HEAD
-        encoded = nested_miner._encode_chain(chain)
-        event["seeds"][idx] = encoded
-        event["seed_depths"][idx] = len(chain)
-        event_manager.mark_mined(event, idx)
-
-        seed_len = encoded[1]
-=======
         # Accept the mined chain into the event using built-in function
         event_manager.accept_mined_seed(event, idx, chain)
         event_manager.save_event(event, str(events_dir))
@@ -94,7 +79,6 @@
             start_index = 0
 
         seed_len = len(chain[0]) if chain else 0
->>>>>>> c309879f
         ratio = microblock_size / seed_len if seed_len else 0
         print(f"Microblock {idx}: depth={len(chain)}, compression={ratio:.2f}x")
 
@@ -129,4 +113,5 @@
 
 
 if __name__ == "__main__":
-    main()+    main()
+```