#!/usr/bin/env python3
"""Initialize the Helix genesis block with fully mined microblocks."""

from __future__ import annotations

import json
from pathlib import Path
from helix import (
    event_manager,
    signature_utils,
    nested_miner,
    exhaustive_miner,
)


def main() -> None:
    # 1. Load or create Ed25519 wallet keys
    pub, priv = signature_utils.load_or_create_keys("wallet.json")

    # 2. The genesis statement
    statement = "Helix is to data what logic is to language."

    # 3. Set microblock size
    microblock_size = 3

    # 4. Sign the statement
    signature = signature_utils.sign_statement(statement, priv)

    # 5. Create the event
    event = event_manager.create_event(
        statement=statement,
        microblock_size=microblock_size,
        private_key=priv,
    )
    event["originator_pub"] = pub
    event["originator_sig"] = signature

    # 6. Mine each microblock
    for idx, block in enumerate(event["microblocks"]):
        chain = exhaustive_miner.exhaustive_mine(block, max_depth=500)
        if chain is None:
            print(f"Microblock {idx}: no seed found")
            continue

        encoded = nested_miner.encode_chain(chain)
        event["seeds"][idx] = encoded
        event["seed_depths"][idx] = len(chain)
        event_manager.mark_mined(event, idx)

        seed_len = len(chain[0]) if chain else 0
        ratio = microblock_size / seed_len if seed_len else 0
        print(
<<<<<<< HEAD
            f"Microblock {idx}: depth={result.depth}, compression={ratio:.2f}x"
        )

        # verify the mined result by reassembling the chain
        chain = nested_miner.decode_chain(result.encoded, len(block))
        current = chain[0]
        for step in chain[1:]:
            current = nested_miner.G(current, len(block))
        current = nested_miner.G(current, len(block))
        if current != block:
            print(f"WARNING: verification failed for microblock {idx}")
=======
            f"Microblock {idx}: depth={len(chain)}, compression={ratio:.2f}x"
        )
>>>>>>> 46c8e2f9

    # 7. Save event to disk
    events_dir = Path("data/events")
    events_dir.mkdir(parents=True, exist_ok=True)
    event_manager.save_event(event, str(events_dir))

    # 8. Finalize the event
    payouts = event_manager.finalize_event(
        event=event,
        node_id="GENESIS_NODE",
        chain_file="chain.json",
        balances_file="balances.json",
    )

    # 9. Report results
    chain_file = Path("chain.json")
    block_hash = None
    if chain_file.exists():
        try:
            with open(chain_file, "r", encoding="utf-8") as fh:
                lines = fh.readlines()
                if lines:
                    block = json.loads(lines[-1])
                    block_hash = block.get("block_id")
        except Exception:
            pass

    print("Finalized block hash:", block_hash)
    print("Statement:", statement)
    print("Payout distribution:")
    print(json.dumps(payouts, indent=2))


if __name__ == "__main__":
    main()<|MERGE_RESOLUTION|>--- conflicted
+++ resolved
@@ -50,22 +50,8 @@
         seed_len = len(chain[0]) if chain else 0
         ratio = microblock_size / seed_len if seed_len else 0
         print(
-<<<<<<< HEAD
-            f"Microblock {idx}: depth={result.depth}, compression={ratio:.2f}x"
-        )
-
-        # verify the mined result by reassembling the chain
-        chain = nested_miner.decode_chain(result.encoded, len(block))
-        current = chain[0]
-        for step in chain[1:]:
-            current = nested_miner.G(current, len(block))
-        current = nested_miner.G(current, len(block))
-        if current != block:
-            print(f"WARNING: verification failed for microblock {idx}")
-=======
             f"Microblock {idx}: depth={len(chain)}, compression={ratio:.2f}x"
         )
->>>>>>> 46c8e2f9
 
     # 7. Save event to disk
     events_dir = Path("data/events")
