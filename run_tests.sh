--- conflicted
+++ resolved
@@ -7,13 +7,9 @@
 ROOT_DIR="$(cd "$(dirname "$0")" && pwd)"
 export PYTHONPATH="$ROOT_DIR:${PYTHONPATH-}"
 
-<<<<<<< HEAD
 COV_ARGS="--cov=helix --cov-report=term"
 if [[ -n "${COV_FAIL_UNDER:-}" ]]; then
   COV_ARGS+=" --cov-fail-under=${COV_FAIL_UNDER}"
 fi
 
-pytest -vv ${COV_ARGS} tests/ "$@"
-=======
-pytest -v --tb=short tests/
->>>>>>> ba6d233f
+pytest -v --tb=short $COV_ARGS tests/ "$@"