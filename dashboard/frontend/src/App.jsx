import React, { useEffect, useState } from "react";
import {
  BrowserRouter as Router,
  Routes,
  Route,
  Link,
  useParams,
} from "react-router-dom";
import axios from "axios";
import EventList from "./components/EventList";
import SubmitStatement from "./SubmitStatement";

const renderCompression = value => {
  const cls =
    value > 0
      ? "text-green-600"
      : value < 0
      ? "text-red-500"
      : "text-gray-500";
  return (
    <span className={cls} title={`Saved ${value}%`}>
      {value}
    </span>
  );
};

const Navbar = ({ totalSupply }) => (
  <nav className="bg-gray-800 p-4 text-white flex justify-between items-center">
    <div className="space-x-4">
      <Link to="/" className="hover:underline">Home</Link>
      <Link to="/events" className="hover:underline">Events</Link>
      <Link to="/submit" className="hover:underline">Submit</Link>
      <Link to="/wallet/1" className="hover:underline">Wallet</Link>
    </div>
    <div>Total HLX: {totalSupply ?? '123.45'}</div>
  </nav>
);

const Home = () => {
  const [statements, setStatements] = useState([]);

  useEffect(() => {
    axios.get("/api/statements?limit=10")
      .then(res => setStatements(res.data))
      .catch(err => console.error(err));
  }, []);

  return (
    <div className="p-4">
      <h1 className="text-2xl font-bold mb-4">Latest Statements</h1>
<<<<<<< HEAD
      <table className="min-w-full divide-y divide-gray-200">
        <thead>
          <tr>
            <th>ID</th><th>Compression %</th><th>Delta Seconds</th><th>Timestamp</th>
          </tr>
        </thead>
        <tbody>
          {statements.map(st => (
            <tr key={st.statement_id}>
              <td>
                <Link to={`/statement/${st.statement_id}`} className="text-indigo-600 hover:underline">
                  {st.statement_id}
                </Link>
              </td>
              <td>{renderCompression(st.compression_percent)}</td>
              <td>{st.delta_seconds}</td>
              <td>{st.timestamp}</td>
=======
      <div className="overflow-x-auto">
        <table className="min-w-full divide-y divide-gray-200">
          <thead className="bg-gray-50">
            <tr>
              <th className="px-4 py-2 text-left font-semibold whitespace-nowrap">ID</th>
              <th className="px-4 py-2 text-left font-semibold whitespace-nowrap">Compression %</th>
              <th className="px-4 py-2 text-left font-semibold whitespace-nowrap">Delta Seconds</th>
              <th className="px-4 py-2 text-left font-semibold whitespace-nowrap">Timestamp</th>
>>>>>>> 0fac7417
            </tr>
          </thead>
          <tbody>
            {statements.map(st => (
              <tr key={st.statement_id}>
                <td className="px-4 py-2 break-all">
                  <Link to={`/statement/${st.statement_id}`} className="text-indigo-600 hover:underline">
                    {st.statement_id}
                  </Link>
                </td>
                <td className="px-4 py-2 whitespace-nowrap">{st.compression_percent}</td>
                <td className="px-4 py-2 whitespace-nowrap">{st.delta_seconds}</td>
                <td className="px-4 py-2 whitespace-nowrap">{st.timestamp}</td>
              </tr>
            ))}
          </tbody>
        </table>
      </div>
    </div>
  );
};

const Statement = () => {
  const { id } = useParams();
  const [data, setData] = useState(null);

  useEffect(() => {
    axios.get(`/api/statement/${id}`)
      .then(res => setData(res.data))
      .catch(err => console.error(err));
  }, [id]);

  if (!data) return <div className="p-4">Loading...</div>;

  const compressionPct =
    data?.compression_percent !== undefined
      ? data.compression_percent
      : data?.original_size && data?.compressed_size
      ? Math.round(
          ((data.original_size - data.compressed_size) / data.original_size) *
            100
        )
      : null;

  return (
    <div className="p-4 space-y-4">
      <h1 className="text-2xl font-bold">Statement {id}</h1>
      <div>Original Size: {data.original_size}</div>
      <div>Compressed Size: {data.compressed_size}</div>
      {compressionPct !== null && (
        <div>
          Compression %: {renderCompression(compressionPct)}
        </div>
      )}
      <pre className="bg-gray-100 p-2 whitespace-pre-wrap">{data.reconstructed}</pre>
      <h2 className="text-xl font-semibold mt-4">Microblocks</h2>
      <div className="overflow-x-auto">
        <table className="min-w-full divide-y divide-gray-200 mt-2">
          <thead className="bg-gray-50">
            <tr>
              <th className="w-16 px-4 py-2 text-left font-semibold whitespace-nowrap">Index</th>
              <th className="px-4 py-2 text-left font-semibold whitespace-nowrap">Original Bytes</th>
              <th className="px-4 py-2 text-left font-semibold whitespace-nowrap">Mined Seed</th>
              <th className="w-28 px-4 py-2 text-left font-semibold whitespace-nowrap">Seed Length</th>
              <th className="px-4 py-2 text-left font-semibold whitespace-nowrap">Miner Wallet</th>
            </tr>
          </thead>
          <tbody>
            {data.microblocks?.map((block, idx) => {
              const seed = data.seeds?.[idx];
              const miner = data.miners?.[idx];
              const seedHex = Array.isArray(seed) ? seed.map(b => b.toString(16).padStart(2, "0")).join("") : seed || "";
              const seedLength = seed ? (Array.isArray(seed) ? seed.length : Math.floor(seed.length / 2)) : 0;
              return (
                <tr key={idx}>
                  <td className="px-4 py-2 whitespace-nowrap">{idx}</td>
                  <td className="px-4 py-2 font-mono break-all">{block}</td>
                  <td className="px-4 py-2 font-mono break-all">{seedHex}</td>
                  <td className="px-4 py-2 whitespace-nowrap">{seedLength}</td>
                  <td className="px-4 py-2 break-all">{miner || ''}</td>
                </tr>
              );
            })}
          </tbody>
        </table>
      </div>
      <h2 className="text-xl font-semibold">Miners</h2>
      <ul className="list-disc pl-5">
        {data.miners?.map((miner, idx) => (
          <li key={idx}>{miner} - Seed Length: {data.seed_lengths[idx]}</li>
        ))}
      </ul>
    </div>
  );
};

const Wallet = () => {
  const { walletId } = useParams();
  const [balance, setBalance] = useState(null);

  useEffect(() => {
    axios.get(`/api/balance/${walletId}`)
      .then(res => setBalance(res.data.balance))
      .catch(err => console.error(err));
  }, [walletId]);

  if (balance === null) return <div className="p-4">Loading...</div>;

  return (
    <div className="p-4">
      <h1 className="text-2xl font-bold">Wallet {walletId}</h1>
      <div className="mt-2">HLX Balance: {balance}</div>
    </div>
  );
};

export default function App() {
  const [supply, setSupply] = useState(null);

  useEffect(() => {
    axios.get("/api/supply")
      .then(res => setSupply(res.data.total_supply))
      .catch(err => console.error(err));
  }, []);

  return (
    <Router>
      <Navbar totalSupply={supply} />
      <Routes>
        <Route path="/" element={<Home />} />
        <Route path="/events" element={<EventList />} />
        <Route path="/submit" element={<SubmitStatement />} />
        <Route path="/statement/:id" element={<Statement />} />
        <Route path="/wallet/:walletId" element={<Wallet />} />
      </Routes>
    </Router>
  );
}<|MERGE_RESOLUTION|>--- conflicted
+++ resolved
@@ -48,25 +48,6 @@
   return (
     <div className="p-4">
       <h1 className="text-2xl font-bold mb-4">Latest Statements</h1>
-<<<<<<< HEAD
-      <table className="min-w-full divide-y divide-gray-200">
-        <thead>
-          <tr>
-            <th>ID</th><th>Compression %</th><th>Delta Seconds</th><th>Timestamp</th>
-          </tr>
-        </thead>
-        <tbody>
-          {statements.map(st => (
-            <tr key={st.statement_id}>
-              <td>
-                <Link to={`/statement/${st.statement_id}`} className="text-indigo-600 hover:underline">
-                  {st.statement_id}
-                </Link>
-              </td>
-              <td>{renderCompression(st.compression_percent)}</td>
-              <td>{st.delta_seconds}</td>
-              <td>{st.timestamp}</td>
-=======
       <div className="overflow-x-auto">
         <table className="min-w-full divide-y divide-gray-200">
           <thead className="bg-gray-50">
@@ -75,7 +56,6 @@
               <th className="px-4 py-2 text-left font-semibold whitespace-nowrap">Compression %</th>
               <th className="px-4 py-2 text-left font-semibold whitespace-nowrap">Delta Seconds</th>
               <th className="px-4 py-2 text-left font-semibold whitespace-nowrap">Timestamp</th>
->>>>>>> 0fac7417
             </tr>
           </thead>
           <tbody>
@@ -86,7 +66,7 @@
                     {st.statement_id}
                   </Link>
                 </td>
-                <td className="px-4 py-2 whitespace-nowrap">{st.compression_percent}</td>
+                <td className="px-4 py-2 whitespace-nowrap">{renderCompression(st.compression_percent)}</td>
                 <td className="px-4 py-2 whitespace-nowrap">{st.delta_seconds}</td>
                 <td className="px-4 py-2 whitespace-nowrap">{st.timestamp}</td>
               </tr>
