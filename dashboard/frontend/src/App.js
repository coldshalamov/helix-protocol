--- conflicted
+++ resolved
@@ -4,23 +4,16 @@
 import './index.css';
 import EventList from './components/EventList';
 
-<<<<<<< HEAD
-const Navbar = () => (
-  <nav className="bg-gray-800 p-4 text-white flex space-x-4">
-    <Link to="/" className="hover:underline">Home</Link>
-    <Link to="/events" className="hover:underline">Events</Link>
-    <Link to="/wallet/1" className="hover:underline">Wallet</Link>
-=======
 const Navbar = ({ totalSupply }) => (
   <nav className="bg-gray-800 p-4 text-white flex justify-between items-center">
     <div className="space-x-4">
       <Link to="/" className="hover:underline">Home</Link>
+      <Link to="/events" className="hover:underline">Events</Link>
       <Link to="/wallet/1" className="hover:underline">Wallet</Link>
     </div>
     <div>
       Total HLX: {totalSupply ?? '123.45'}
     </div>
->>>>>>> aa08eaa7
   </nav>
 );
 
@@ -152,19 +145,6 @@
   );
 };
 
-<<<<<<< HEAD
-const App = () => (
-  <Router>
-    <Navbar />
-    <Routes>
-      <Route path="/" element={<Home />} />
-      <Route path="/events" element={<EventList />} />
-      <Route path="/statement/:id" element={<Statement />} />
-      <Route path="/wallet/:walletId" element={<Wallet />} />
-    </Routes>
-  </Router>
-);
-=======
 const App = () => {
   const [supply, setSupply] = useState(null);
 
@@ -179,12 +159,12 @@
       <Navbar totalSupply={supply} />
       <Routes>
         <Route path="/" element={<Home />} />
+        <Route path="/events" element={<EventList />} />
         <Route path="/statement/:id" element={<Statement />} />
         <Route path="/wallet/:walletId" element={<Wallet />} />
       </Routes>
     </Router>
   );
 };
->>>>>>> aa08eaa7
 
 export default App;