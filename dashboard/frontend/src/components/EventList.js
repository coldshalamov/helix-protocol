--- conflicted
+++ resolved
@@ -1,8 +1,4 @@
-<<<<<<< HEAD
-import { useEffect, useState } from "react";
-=======
 import React, { useEffect, useState } from "react";
->>>>>>> a2261e50
 import { Link } from "react-router-dom";
 import axios from "axios";
 
@@ -12,24 +8,15 @@
   useEffect(() => {
     axios
       .get("/api/events")
-<<<<<<< HEAD
-      .then((res) => setEvents(res.data))
-      .catch((err) => console.error(err));
-=======
       .then(res => setEvents(res.data))
       .catch(err => console.error(err));
->>>>>>> a2261e50
   }, []);
 
   return (
     <div className="p-4">
       <h1 className="text-2xl font-bold mb-4">Events</h1>
       <ul className="space-y-1">
-<<<<<<< HEAD
-        {events.map((evt) => (
-=======
         {events.map(evt => (
->>>>>>> a2261e50
           <li key={evt.header.statement_id}>
             <Link
               to={`/statement/${evt.header.statement_id}`}
