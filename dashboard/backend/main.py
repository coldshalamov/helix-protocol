from __future__ import annotations

import json
import base64
import hashlib
import math
import time
from pathlib import Path

from fastapi import FastAPI, HTTPException
from fastapi.middleware.cors import CORSMiddleware
from fastapi.staticfiles import StaticFiles
from pydantic import BaseModel

from helix import signature_utils
from helix.event_manager import (
    create_event,
    save_event,
    load_event,
    list_events as list_saved_events,
    get_bets_for_event,
)
from helix.utils import compression_ratio

try:
    from helix.ledger import load_balances, get_total_supply
except Exception:
    from ledger import load_balances, get_total_supply  # type: ignore

try:
    from helix.event_manager import submit_statement as submit_event_statement
except Exception:
    from event_manager import submit_statement as submit_event_statement  # type: ignore

app = FastAPI()
app.add_middleware(
    CORSMiddleware,
    allow_origins=["*"],
    allow_credentials=True,
    allow_methods=["*"],
    allow_headers=["*"],
)

EVENTS_DIR = Path("data/events")
FINALIZED_FILE = Path("finalized_statements.jsonl")

class SubmitRequest(BaseModel):
    statement: str
    wallet_id: str
    microblock_size: int = 3

<<<<<<< HEAD
class VoteRequest(BaseModel):
    wallet_id: str
    event_id: str
    amount: float
    choice: str  # "YES" or "NO"
=======
class GenerateRequest(BaseModel):
    seed: str
>>>>>>> e8dcb52a

@app.post("/api/submit")
async def submit_statement(req: SubmitRequest) -> dict:
    """Create a new statement event and return its ID."""
    try:
        event = create_event(
            req.statement,
            microblock_size=req.microblock_size,
            private_key=signature_utils.load_keys("wallet.json")[1],
        )
        save_event(event, str(EVENTS_DIR))
        return {
            "event_id": event["header"]["statement_id"],
            "block_count": event["header"]["block_count"],
        }
    except Exception as exc:
        raise HTTPException(status_code=400, detail=str(exc))

@app.get("/api/statements")
async def list_statements(limit: int = 10) -> list[dict]:
    if not FINALIZED_FILE.exists() or limit <= 0:
        return []
    lines = FINALIZED_FILE.read_text().splitlines()[-limit:]
    statements: list[dict] = []
    for line in lines:
        try:
            entry = json.loads(line)
        except Exception:
            continue
        statements.append(
            {
                "statement_id": entry.get("statement_id"),
                "timestamp": entry.get("timestamp"),
                "delta_seconds": entry.get("delta_seconds"),
                "compression_ratio": entry.get("compression_ratio"),
            }
        )
    return statements

@app.get("/api/statements/history")
async def list_statement_history(limit: int = 10) -> list[dict]:
    """Return finalized statement history sorted from newest to oldest."""
    if not FINALIZED_FILE.exists() or limit <= 0:
        return []

    entries: list[dict] = []
    for line in FINALIZED_FILE.read_text().splitlines():
        try:
            item = json.loads(line)
        except Exception:
            continue
        if "timestamp" not in item:
            continue
        entries.append(item)

    entries.sort(key=lambda e: e.get("timestamp", 0), reverse=True)
    results: list[dict] = []
    for entry in entries[:limit]:
        sid = entry.get("statement_id")
        statement = entry.get("statement")
        seeds = entry.get("seeds")
        compression = entry.get("compression_ratio")
        path = EVENTS_DIR / f"{sid}.json"
        if path.exists():
            try:
                event = load_event(str(path))
                statement = event.get("statement", statement)
                seeds = event.get("seeds", seeds)
                seeds = [
                    s.hex() if isinstance(s, (bytes, bytearray)) else s
                    for s in seeds
                ]
                compression = compression_ratio(event)
            except Exception:
                pass

        if isinstance(seeds, list):
            seeds = [s.hex() if isinstance(s, (bytes, bytearray)) else s for s in seeds]

        results.append(
            {
                "statement_id": sid,
                "finalized": True,
                "timestamp": entry.get("timestamp"),
                "statement": statement,
                "seeds": seeds,
                "compression_ratio": compression,
            }
        )

    return results

@app.get("/api/statements/active_status")
async def list_active_statements() -> list[dict]:
    """Return all active (unfinalized) statements sorted newest first."""
    if not EVENTS_DIR.exists():
        return []

    entries: list[tuple[float, dict]] = []
    for path in EVENTS_DIR.glob("*.json"):
        try:
            event = load_event(str(path))
        except Exception:
            continue
        if event.get("finalized"):
            continue
        header = event.get("header", {})
        statement = event.get("statement", "")
        micro_size = int(header.get("microblock_size", 0))
        block_count = int(header.get("block_count", math.ceil(len(statement) / micro_size))) if micro_size else 0
        seeds = event.get("seeds", [None] * block_count)
        mined_blocks = []
        for idx, seed in enumerate(seeds):
            if not seed:
                continue
            if isinstance(seed, list):
                seed_hex = bytes(seed).hex()
            elif isinstance(seed, str):
                seed_hex = seed
            else:
                seed_hex = bytes(seed).hex()
            mined_blocks.append({"index": idx, "seed": seed_hex})
        unmined_blocks = [idx for idx, seed in enumerate(seeds) if not seed]
        header_b64 = base64.b64encode(json.dumps(header).encode("utf-8")).decode("ascii")
        submitted_at = int(path.stat().st_mtime)
        entry = {
            "statement_id": header.get("statement_id", path.stem),
            "statement": statement,
            "header": header_b64,
            "microblock_size": micro_size,
            "microblock_count": block_count,
            "mined_blocks": mined_blocks,
            "unmined_blocks": unmined_blocks,
            "submitted_at": submitted_at,
            "wallet_id": event.get("originator_pub"),
            "finalized": False,
        }
        entries.append((submitted_at, entry))

    entries.sort(key=lambda x: x[0], reverse=True)
    return [e for _, e in entries]


@app.get("/api/pending")
async def list_pending() -> list[dict]:
    """Return pending statements with encoded microblocks."""

    if not EVENTS_DIR.exists():
        return []

    results: list[dict] = []
    for path in EVENTS_DIR.glob("*.json"):
        try:
            event = load_event(str(path))
        except Exception:
            continue
        if event.get("finalized"):
            continue
        header = event.get("header", {})
        blocks = event.get("microblocks", [])
        microblocks = [base64.b64encode(b).decode("ascii") for b in blocks]
        seeds = []
        for idx, seed in enumerate(event.get("seeds", [])):
            if not seed:
                continue
            if isinstance(seed, (bytes, bytearray)):
                seed_hex = seed.hex()
            elif isinstance(seed, str):
                seed_hex = seed
            else:
                seed_hex = bytes(seed).hex()
            seeds.append({"index": idx, "seed": seed_hex})
        block_size = len(blocks[0]) if blocks else header.get("microblock_size", 0)
        payload_length = header.get("payload_length") or sum(len(b) for b in blocks)
        results.append(
            {
                "statement_id": header.get("statement_id"),
                "author": header.get("author_id"),
                "previous_hash": header.get("previous_hash"),
                "microblocks": microblocks,
                "block_size": block_size,
                "payload_length": payload_length,
                "seeds": seeds,
            }
        )

    return results

@app.get("/api/events")
async def list_events() -> list[dict]:
    if not EVENTS_DIR.exists():
        return []
    events: list[dict] = []
    for path in sorted(EVENTS_DIR.glob("*.json")):
        try:
            event = load_event(str(path))
        except Exception:
            continue
        if not event.get("is_closed") and not event.get("finalized"):
            continue
        header = event.get("header", {})
        evt_id = header.get("statement_id", path.stem)
        events.append(
            {
                "id": evt_id,
                "statement": event.get("statement"),
                "compression": compression_ratio(event),
            }
        )
    return events

@app.get("/api/statement/{statement_id}")
async def get_statement(statement_id: str) -> dict:
    path = EVENTS_DIR / f"{statement_id}.json"
    if not path.exists():
        raise HTTPException(status_code=404, detail="Statement not found")
    try:
        return json.loads(path.read_text())
    except Exception as exc:  # pragma: no cover - invalid file
        raise HTTPException(status_code=500, detail=str(exc))

@app.get("/api/bets/status/{statement_id}")
async def bet_status(statement_id: str) -> dict:
    """Return total HLX bet on TRUE and FALSE for ``statement_id``."""
    path = EVENTS_DIR / f"{statement_id}.json"
    if not path.exists():
        raise HTTPException(status_code=404, detail="Statement not found")

    try:
        event = load_event(str(path))
    except Exception as exc:  # pragma: no cover - invalid file
        raise HTTPException(status_code=500, detail=str(exc))

    yes_bets, no_bets = get_bets_for_event(event)
    total_true = sum(float(b.get("amount", 0)) for b in yes_bets)
    total_false = sum(float(b.get("amount", 0)) for b in no_bets)

    return {
        "statement_id": statement_id,
        "total_true_bets": total_true,
        "total_false_bets": total_false,
    }


<<<<<<< HEAD
@app.post("/api/vote")
async def submit_vote(req: VoteRequest):
    """Accept a vote on a pending statement. Deducts HLX from wallet and records the vote."""
    path = EVENTS_DIR / f"{req.event_id}.json"
    if not path.exists():
        raise HTTPException(status_code=404, detail="Statement not found")

    try:
        event = load_event(str(path))
    except Exception as exc:
        raise HTTPException(status_code=500, detail=f"Failed to load event: {exc}")

    # Load wallet balances
    balances = load_balances("balances.json")
    balance = balances.get(req.wallet_id, 0.0)

    if balance < req.amount:
        raise HTTPException(status_code=400, detail="Insufficient HLX balance")

    # Deduct amount
    balances[req.wallet_id] = balance - req.amount

    # Record vote
    if "votes" not in event:
        event["votes"] = []
    event["votes"].append({
        "wallet_id": req.wallet_id,
        "amount": req.amount,
        "choice": req.choice,
        "timestamp": int(time.time()),
    })

    # Save updated event and balances
    save_event(event, str(EVENTS_DIR))
    Path("balances.json").write_text(json.dumps(balances, indent=2))

    return {"success": True, "new_balance": balances[req.wallet_id]}
=======
@app.post("/api/generate")
async def generate(req: GenerateRequest) -> dict:
    """Return deterministic output for provided seed."""
    seed_bytes = req.seed.encode("utf-8")
    out = hashlib.sha256(seed_bytes).hexdigest()[:16]
    return {"output": out}
>>>>>>> e8dcb52a

@app.get("/api/balance/{wallet_id}")
async def wallet_balance(wallet_id: str) -> dict:
    """Return HLX balance for ``wallet_id``."""
    balances = load_balances("balances.json")
    balance = balances.get(wallet_id)
    if balance is None:
        raise HTTPException(status_code=404, detail="Wallet not found")
    return {"wallet_id": wallet_id, "balance": balance}

@app.get("/api/supply")
async def total_supply() -> dict:
    supply = get_total_supply("supply.json")
    return {"total_supply": supply}

@app.get("/api/events/summary")
def get_events_summary() -> list[dict]:
    return list_saved_events("data")

# ---------------------------
# FRONTEND STATIC FILES LAST
# ---------------------------

frontend_build = Path("dashboard/frontend/build")
if frontend_build.exists():
    app.mount("/", StaticFiles(directory=frontend_build, html=True), name="static")

if __name__ == "__main__":
    import uvicorn
    uvicorn.run(app, host="127.0.0.1", port=8000)<|MERGE_RESOLUTION|>--- conflicted
+++ resolved
@@ -49,16 +49,14 @@
     wallet_id: str
     microblock_size: int = 3
 
-<<<<<<< HEAD
 class VoteRequest(BaseModel):
     wallet_id: str
     event_id: str
     amount: float
     choice: str  # "YES" or "NO"
-=======
+
 class GenerateRequest(BaseModel):
     seed: str
->>>>>>> e8dcb52a
 
 @app.post("/api/submit")
 async def submit_statement(req: SubmitRequest) -> dict:
@@ -201,11 +199,9 @@
     entries.sort(key=lambda x: x[0], reverse=True)
     return [e for _, e in entries]
 
-
 @app.get("/api/pending")
 async def list_pending() -> list[dict]:
     """Return pending statements with encoded microblocks."""
-
     if not EVENTS_DIR.exists():
         return []
 
@@ -302,8 +298,6 @@
         "total_false_bets": total_false,
     }
 
-
-<<<<<<< HEAD
 @app.post("/api/vote")
 async def submit_vote(req: VoteRequest):
     """Accept a vote on a pending statement. Deducts HLX from wallet and records the vote."""
@@ -341,14 +335,13 @@
     Path("balances.json").write_text(json.dumps(balances, indent=2))
 
     return {"success": True, "new_balance": balances[req.wallet_id]}
-=======
+
 @app.post("/api/generate")
 async def generate(req: GenerateRequest) -> dict:
     """Return deterministic output for provided seed."""
     seed_bytes = req.seed.encode("utf-8")
     out = hashlib.sha256(seed_bytes).hexdigest()[:16]
     return {"output": out}
->>>>>>> e8dcb52a
 
 @app.get("/api/balance/{wallet_id}")
 async def wallet_balance(wallet_id: str) -> dict:
