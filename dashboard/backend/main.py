--- conflicted
+++ resolved
@@ -5,8 +5,6 @@
 
 from fastapi import FastAPI, HTTPException
 from pydantic import BaseModel
-<<<<<<< HEAD
-=======
 
 from helix import signature_utils
 from helix.event_manager import (
@@ -16,21 +14,16 @@
     list_events as list_saved_events,
 )
 from helix.utils import compression_ratio
->>>>>>> 2b0efec4
 
 try:
     from helix.ledger import load_balances, get_total_supply
 except Exception:  # pragma: no cover - optional fallback
     from ledger import load_balances, get_total_supply  # type: ignore
 
-<<<<<<< HEAD
-from helix.event_manager import list_events, submit_statement
-=======
 try:
     from helix.event_manager import submit_statement as submit_event_statement
 except Exception:  # pragma: no cover - optional fallback
     from event_manager import submit_statement as submit_event_statement  # type: ignore
->>>>>>> 2b0efec4
 
 app = FastAPI()
 
@@ -38,22 +31,10 @@
 FINALIZED_FILE = Path("finalized_statements.jsonl")
 
 
-<<<<<<< HEAD
-class StatementSubmission(BaseModel):
-    statement: str
-    wallet_id: str
-
-
-@app.get("/api/events")
-def get_events() -> list[dict]:
-    """Return all stored events."""
-    return list_events()
-=======
 class SubmitRequest(BaseModel):
     statement: str
     wallet_id: str
     microblock_size: int = 3
->>>>>>> 2b0efec4
 
 
 @app.get("/api/statements")
@@ -122,7 +103,6 @@
 async def submit_statement(req: SubmitRequest) -> dict:
     """Create a new statement event and return its ID."""
     try:
-        # Optionally use wallet-based signing logic
         event = create_event(
             req.statement,
             microblock_size=req.microblock_size,
@@ -154,21 +134,10 @@
     return {"total_supply": supply}
 
 
-<<<<<<< HEAD
-@app.post("/api/submit")
-async def submit(submission: StatementSubmission) -> dict:
-    """Submit a new statement and return its identifier."""
-    try:
-        statement_id = submit_statement(submission.statement, submission.wallet_id)
-    except Exception as exc:
-        raise HTTPException(status_code=500, detail=str(exc))
-    return {"statement_id": statement_id}
-=======
 @app.get("/api/events/summary")
 def get_events_summary() -> list[dict]:
     """Return high-level summaries of all saved events."""
     return list_saved_events("data")
->>>>>>> 2b0efec4
 
 
 if __name__ == "__main__":  # pragma: no cover - manual start
