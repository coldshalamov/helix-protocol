from __future__ import annotations

import json
import base64
import math
import time
from pathlib import Path

from fastapi import FastAPI, HTTPException
from fastapi.middleware.cors import CORSMiddleware
from pydantic import BaseModel

from helix import signature_utils
from helix.event_manager import (
    create_event,
    save_event,
    load_event,
    list_events as list_saved_events,
    get_bets_for_event,
)
from helix.utils import compression_ratio

try:
    from helix.ledger import load_balances, get_total_supply
except Exception:  # pragma: no cover - optional fallback
    from ledger import load_balances, get_total_supply  # type: ignore

try:
    from helix.event_manager import submit_statement as submit_event_statement
except Exception:  # pragma: no cover - optional fallback
    from event_manager import submit_statement as submit_event_statement  # type: ignore

app = FastAPI()
app.add_middleware(
    CORSMiddleware,
    allow_origins=["*"],
    allow_credentials=True,
    allow_methods=["*"],
    allow_headers=["*"],
)

EVENTS_DIR = Path("data/events")
FINALIZED_FILE = Path("finalized_statements.jsonl")


class SubmitRequest(BaseModel):
    statement: str
    wallet_id: str
    microblock_size: int = 3


@app.get("/api/statements")
async def list_statements(limit: int = 10) -> list[dict]:
    """Return summary of the latest finalized statements."""
    if not FINALIZED_FILE.exists() or limit <= 0:
        return []

    lines = FINALIZED_FILE.read_text().splitlines()[-limit:]
    statements: list[dict] = []
    for line in lines:
        try:
            entry = json.loads(line)
        except Exception:
            continue
        statements.append(
            {
                "statement_id": entry.get("statement_id"),
                "timestamp": entry.get("timestamp"),
                "delta_seconds": entry.get("delta_seconds"),
                "compression_ratio": entry.get("compression_ratio"),
            }
        )
    return statements


<<<<<<< HEAD
@app.get("/api/statements/history")
async def list_statement_history(limit: int = 10) -> list[dict]:
    """Return finalized statement history sorted from newest to oldest."""
    if not FINALIZED_FILE.exists() or limit <= 0:
        return []

    entries: list[dict] = []
    for line in FINALIZED_FILE.read_text().splitlines():
        try:
            item = json.loads(line)
        except Exception:
            continue
        if "timestamp" not in item:
            continue
        entries.append(item)

    entries.sort(key=lambda e: e.get("timestamp", 0), reverse=True)
    results: list[dict] = []
    for entry in entries[:limit]:
        sid = entry.get("statement_id")
        statement = entry.get("statement")
        seeds = entry.get("seeds")
        compression = entry.get("compression_ratio")
        path = EVENTS_DIR / f"{sid}.json"
        if path.exists():
            try:
                event = load_event(str(path))
                statement = event.get("statement", statement)
                seeds = event.get("seeds", seeds)
                seeds = [
                    s.hex() if isinstance(s, (bytes, bytearray)) else s
                    for s in seeds
                ]
                compression = compression_ratio(event)
            except Exception:
                pass

        if isinstance(seeds, list):
            seeds = [s.hex() if isinstance(s, (bytes, bytearray)) else s for s in seeds]

        results.append(
            {
                "statement_id": sid,
                "finalized": True,
                "timestamp": entry.get("timestamp"),
                "statement": statement,
                "seeds": seeds,
                "compression_ratio": compression,
            }
        )

    return results
=======
@app.get("/api/statements/active_status")
async def list_active_statements() -> list[dict]:
    """Return all active (unfinalized) statements sorted newest first."""
    if not EVENTS_DIR.exists():
        return []

    entries: list[tuple[float, dict]] = []
    for path in EVENTS_DIR.glob("*.json"):
        try:
            event = load_event(str(path))
        except Exception:
            continue
        if event.get("finalized"):
            continue
        header = event.get("header", {})
        statement = event.get("statement", "")
        micro_size = int(header.get("microblock_size", 0))
        block_count = int(header.get("block_count", math.ceil(len(statement) / micro_size))) if micro_size else 0
        seeds = event.get("seeds", [None] * block_count)
        mined_blocks = []
        for idx, seed in enumerate(seeds):
            if not seed:
                continue
            if isinstance(seed, list):
                seed_hex = bytes(seed).hex()
            elif isinstance(seed, str):
                seed_hex = seed
            else:
                seed_hex = bytes(seed).hex()
            mined_blocks.append({"index": idx, "seed": seed_hex})
        unmined_blocks = [idx for idx, seed in enumerate(seeds) if not seed]
        header_b64 = base64.b64encode(json.dumps(header).encode("utf-8")).decode("ascii")
        submitted_at = int(path.stat().st_mtime)
        entry = {
            "statement_id": header.get("statement_id", path.stem),
            "statement": statement,
            "header": header_b64,
            "microblock_size": micro_size,
            "microblock_count": block_count,
            "mined_blocks": mined_blocks,
            "unmined_blocks": unmined_blocks,
            "submitted_at": submitted_at,
            "wallet_id": event.get("originator_pub"),
            "finalized": False,
        }
        entries.append((submitted_at, entry))

    entries.sort(key=lambda x: x[0], reverse=True)
    return [e for _, e in entries]
>>>>>>> 646de31a


@app.get("/api/events")
async def list_events() -> list[dict]:
    """Return all finalized events."""
    if not EVENTS_DIR.exists():
        return []

    events: list[dict] = []
    for path in sorted(EVENTS_DIR.glob("*.json")):
        try:
            event = load_event(str(path))
        except Exception:
            continue
        if not event.get("is_closed") and not event.get("finalized"):
            continue
        header = event.get("header", {})
        evt_id = header.get("statement_id", path.stem)
        events.append(
            {
                "id": evt_id,
                "statement": event.get("statement"),
                "compression": compression_ratio(event),
            }
        )
    return events


@app.get("/api/statement/{statement_id}")
async def get_statement(statement_id: str) -> dict:
    """Return the full event JSON for ``statement_id``."""
    path = EVENTS_DIR / f"{statement_id}.json"
    if not path.exists():
        raise HTTPException(status_code=404, detail="Statement not found")
    try:
        return json.loads(path.read_text())
    except Exception as exc:  # pragma: no cover - invalid file
        raise HTTPException(status_code=500, detail=str(exc))


@app.get("/api/bets/status/{statement_id}")
async def bet_status(statement_id: str) -> dict:
    """Return total HLX bet on TRUE and FALSE for ``statement_id``."""
    path = EVENTS_DIR / f"{statement_id}.json"
    if not path.exists():
        raise HTTPException(status_code=404, detail="Statement not found")

    try:
        event = load_event(str(path))
    except Exception as exc:  # pragma: no cover - invalid file
        raise HTTPException(status_code=500, detail=str(exc))

    yes_bets, no_bets = get_bets_for_event(event)
    total_true = sum(float(b.get("amount", 0)) for b in yes_bets)
    total_false = sum(float(b.get("amount", 0)) for b in no_bets)

    return {
        "statement_id": statement_id,
        "total_true_bets": total_true,
        "total_false_bets": total_false,
    }


@app.post("/api/submit")
async def submit_statement(req: SubmitRequest) -> dict:
    """Create a new statement event and return its ID."""
    try:
        event = create_event(
            req.statement,
            microblock_size=req.microblock_size,
            private_key=signature_utils.load_keys("wallet.json")[1],
        )
        save_event(event, str(EVENTS_DIR))
        return {
            "event_id": event["header"]["statement_id"],
            "block_count": event["header"]["block_count"],
        }
    except Exception as exc:
        raise HTTPException(status_code=400, detail=str(exc))


@app.get("/api/balance/{wallet_id}")
async def wallet_balance(wallet_id: str) -> dict:
    """Return HLX balance for ``wallet_id``."""
    balances = load_balances("wallet.json")
    balance = balances.get(wallet_id)
    if balance is None:
        raise HTTPException(status_code=404, detail="Wallet not found")
    return {"wallet_id": wallet_id, "balance": balance}


@app.get("/api/supply")
async def total_supply() -> dict:
    """Return total HLX supply."""
    supply = get_total_supply("supply.json")
    return {"total_supply": supply}


@app.get("/api/events/summary")
def get_events_summary() -> list[dict]:
    """Return high-level summaries of all saved events."""
    return list_saved_events("data")


if __name__ == "__main__":  # pragma: no cover - manual start
    import uvicorn

    uvicorn.run(app, host="127.0.0.1", port=8000)<|MERGE_RESOLUTION|>--- conflicted
+++ resolved
@@ -73,7 +73,6 @@
     return statements
 
 
-<<<<<<< HEAD
 @app.get("/api/statements/history")
 async def list_statement_history(limit: int = 10) -> list[dict]:
     """Return finalized statement history sorted from newest to oldest."""
@@ -126,7 +125,8 @@
         )
 
     return results
-=======
+
+
 @app.get("/api/statements/active_status")
 async def list_active_statements() -> list[dict]:
     """Return all active (unfinalized) statements sorted newest first."""
@@ -176,7 +176,6 @@
 
     entries.sort(key=lambda x: x[0], reverse=True)
     return [e for _, e in entries]
->>>>>>> 646de31a
 
 
 @app.get("/api/events")
