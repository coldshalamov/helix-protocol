from __future__ import annotations

import json
import base64
<<<<<<< HEAD
import os
=======
import math
import time
>>>>>>> 8cf6b617
from pathlib import Path

from fastapi import FastAPI, HTTPException
from fastapi.middleware.cors import CORSMiddleware
from pydantic import BaseModel

from helix import signature_utils
from helix.event_manager import (
    create_event,
    save_event,
    load_event,
    list_events as list_saved_events,
)
from helix.utils import compression_ratio

try:
    from helix.ledger import load_balances, get_total_supply
except Exception:  # pragma: no cover - optional fallback
    from ledger import load_balances, get_total_supply  # type: ignore

try:
    from helix.event_manager import submit_statement as submit_event_statement
except Exception:  # pragma: no cover - optional fallback
    from event_manager import submit_statement as submit_event_statement  # type: ignore

app = FastAPI()
app.add_middleware(
    CORSMiddleware,
    allow_origins=["*"],
<<<<<<< HEAD
=======
    allow_credentials=True,
>>>>>>> 8cf6b617
    allow_methods=["*"],
    allow_headers=["*"],
)

EVENTS_DIR = Path("data/events")
FINALIZED_FILE = Path("finalized_statements.jsonl")


class SubmitRequest(BaseModel):
    statement: str
    wallet_id: str
    microblock_size: int = 3


@app.get("/api/statements")
async def list_statements(limit: int = 10) -> list[dict]:
    """Return summary of the latest finalized statements."""
    if not FINALIZED_FILE.exists() or limit <= 0:
        return []

    lines = FINALIZED_FILE.read_text().splitlines()[-limit:]
    statements: list[dict] = []
    for line in lines:
        try:
            entry = json.loads(line)
        except Exception:
            continue
        statements.append(
            {
                "statement_id": entry.get("statement_id"),
                "timestamp": entry.get("timestamp"),
                "delta_seconds": entry.get("delta_seconds"),
                "compression_ratio": entry.get("compression_ratio"),
            }
        )
    return statements


@app.get("/api/statements/active_status")
async def active_status() -> list[dict]:
    """Return details for all unfinalized statements."""
    if not EVENTS_DIR.exists():
        return []

    entries: list[tuple[float, dict]] = []
    for path in EVENTS_DIR.glob("*.json"):
        try:
            event = load_event(str(path))
        except Exception:
            continue
        if event.get("finalized"):
            continue
        header = event.get("header", {})
        microblock_size = int(header.get("microblock_size", 0))
        block_count = int(header.get("block_count", 0))
        seeds = event.get("seeds", [None] * block_count)
        mined_blocks = []
        for idx, seed in enumerate(seeds):
            if not seed:
                continue
            if isinstance(seed, list):
                seed_bytes = bytes(seed)
                seed_hex = seed_bytes.hex()
            elif isinstance(seed, str):
                seed_hex = seed
            else:
                seed_hex = bytes(seed).hex()
            mined_blocks.append({"index": idx, "seed": seed_hex})
        unmined_blocks = [idx for idx, seed in enumerate(seeds) if not seed]
        header_b64 = base64.b64encode(json.dumps(header).encode("utf-8")).decode(
            "ascii"
        )
        submitted_at = int(os.path.getmtime(path))
        entry = {
            "statement_id": header.get("statement_id", path.stem),
            "statement": event.get("statement", ""),
            "header": header_b64,
            "microblock_size": microblock_size,
            "microblock_count": block_count,
            "mined_blocks": mined_blocks,
            "unmined_blocks": unmined_blocks,
            "submitted_at": submitted_at,
            "wallet_id": event.get("originator_pub"),
            "finalized": False,
        }
        entries.append((submitted_at, entry))

    entries.sort(key=lambda x: x[0], reverse=True)
    return [e for _, e in entries]


@app.get("/api/events")
async def list_events() -> list[dict]:
    """Return all finalized events."""
    if not EVENTS_DIR.exists():
        return []

    events: list[dict] = []
    for path in sorted(EVENTS_DIR.glob("*.json")):
        try:
            event = load_event(str(path))
        except Exception:
            continue
        if not event.get("is_closed") and not event.get("finalized"):
            continue
        header = event.get("header", {})
        evt_id = header.get("statement_id", path.stem)
        events.append(
            {
                "id": evt_id,
                "statement": event.get("statement"),
                "compression": compression_ratio(event),
            }
        )
    return events


@app.get("/api/statements/active_status")
async def list_active_statements() -> list[dict]:
    """Return all active (unfinalized) statements sorted newest first."""
    if not EVENTS_DIR.exists():
        return []

    entries: list[tuple[float, dict]] = []
    for path in EVENTS_DIR.glob("*.json"):
        try:
            event = load_event(str(path))
        except Exception:
            continue
        if event.get("finalized"):
            continue
        header = event.get("header", {})
        statement = event.get("statement", "")
        micro_size = int(header.get("microblock_size", 0))
        block_count = int(header.get("block_count", math.ceil(len(statement) / micro_size))) if micro_size else 0
        seeds = event.get("seeds", [])
        mined_blocks = []
        unmined = []
        for idx in range(block_count):
            seed = seeds[idx] if idx < len(seeds) else None
            if seed is not None:
                mined_blocks.append({"index": idx, "seed": seed.hex() if isinstance(seed, (bytes, bytearray)) else str(seed)})
            else:
                unmined.append(idx)
        entry = {
            "statement_id": header.get("statement_id", path.stem),
            "statement": statement,
            "header": base64.b64encode(json.dumps(header).encode("utf-8")).decode("ascii"),
            "microblock_size": micro_size,
            "microblock_count": block_count,
            "mined_blocks": mined_blocks,
            "unmined_blocks": unmined,
            "submitted_at": int(path.stat().st_mtime),
            "wallet_id": event.get("originator_pub"),
            "finalized": False,
        }
        entries.append((path.stat().st_mtime, entry))

    entries.sort(key=lambda x: x[0], reverse=True)
    return [e[1] for e in entries]


@app.get("/api/statement/{statement_id}")
async def get_statement(statement_id: str) -> dict:
    """Return the full event JSON for ``statement_id``."""
    path = EVENTS_DIR / f"{statement_id}.json"
    if not path.exists():
        raise HTTPException(status_code=404, detail="Statement not found")
    try:
        return json.loads(path.read_text())
    except Exception as exc:  # pragma: no cover - invalid file
        raise HTTPException(status_code=500, detail=str(exc))


@app.post("/api/submit")
async def submit_statement(req: SubmitRequest) -> dict:
    """Create a new statement event and return its ID."""
    try:
        event = create_event(
            req.statement,
            microblock_size=req.microblock_size,
            private_key=signature_utils.load_keys("wallet.json")[1],
        )
        save_event(event, str(EVENTS_DIR))
        return {
            "event_id": event["header"]["statement_id"],
            "block_count": event["header"]["block_count"],
        }
    except Exception as exc:
        raise HTTPException(status_code=400, detail=str(exc))


@app.get("/api/balance/{wallet_id}")
async def wallet_balance(wallet_id: str) -> dict:
    """Return HLX balance for ``wallet_id``."""
    balances = load_balances("wallet.json")
    balance = balances.get(wallet_id)
    if balance is None:
        raise HTTPException(status_code=404, detail="Wallet not found")
    return {"wallet_id": wallet_id, "balance": balance}


@app.get("/api/supply")
async def total_supply() -> dict:
    """Return total HLX supply."""
    supply = get_total_supply("supply.json")
    return {"total_supply": supply}


@app.get("/api/events/summary")
def get_events_summary() -> list[dict]:
    """Return high-level summaries of all saved events."""
    return list_saved_events("data")


if __name__ == "__main__":  # pragma: no cover - manual start
    import uvicorn

    uvicorn.run(app, host="127.0.0.1", port=8000)<|MERGE_RESOLUTION|>--- conflicted
+++ resolved
@@ -2,12 +2,8 @@
 
 import json
 import base64
-<<<<<<< HEAD
-import os
-=======
 import math
 import time
->>>>>>> 8cf6b617
 from pathlib import Path
 
 from fastapi import FastAPI, HTTPException
@@ -37,10 +33,7 @@
 app.add_middleware(
     CORSMiddleware,
     allow_origins=["*"],
-<<<<<<< HEAD
-=======
     allow_credentials=True,
->>>>>>> 8cf6b617
     allow_methods=["*"],
     allow_headers=["*"],
 )
@@ -80,8 +73,8 @@
 
 
 @app.get("/api/statements/active_status")
-async def active_status() -> list[dict]:
-    """Return details for all unfinalized statements."""
+async def list_active_statements() -> list[dict]:
+    """Return all active (unfinalized) statements sorted newest first."""
     if not EVENTS_DIR.exists():
         return []
 
@@ -94,31 +87,29 @@
         if event.get("finalized"):
             continue
         header = event.get("header", {})
-        microblock_size = int(header.get("microblock_size", 0))
-        block_count = int(header.get("block_count", 0))
+        statement = event.get("statement", "")
+        micro_size = int(header.get("microblock_size", 0))
+        block_count = int(header.get("block_count", math.ceil(len(statement) / micro_size))) if micro_size else 0
         seeds = event.get("seeds", [None] * block_count)
         mined_blocks = []
         for idx, seed in enumerate(seeds):
             if not seed:
                 continue
             if isinstance(seed, list):
-                seed_bytes = bytes(seed)
-                seed_hex = seed_bytes.hex()
+                seed_hex = bytes(seed).hex()
             elif isinstance(seed, str):
                 seed_hex = seed
             else:
                 seed_hex = bytes(seed).hex()
             mined_blocks.append({"index": idx, "seed": seed_hex})
         unmined_blocks = [idx for idx, seed in enumerate(seeds) if not seed]
-        header_b64 = base64.b64encode(json.dumps(header).encode("utf-8")).decode(
-            "ascii"
-        )
-        submitted_at = int(os.path.getmtime(path))
+        header_b64 = base64.b64encode(json.dumps(header).encode("utf-8")).decode("ascii")
+        submitted_at = int(path.stat().st_mtime)
         entry = {
             "statement_id": header.get("statement_id", path.stem),
-            "statement": event.get("statement", ""),
+            "statement": statement,
             "header": header_b64,
-            "microblock_size": microblock_size,
+            "microblock_size": micro_size,
             "microblock_count": block_count,
             "mined_blocks": mined_blocks,
             "unmined_blocks": unmined_blocks,
@@ -156,51 +147,6 @@
             }
         )
     return events
-
-
-@app.get("/api/statements/active_status")
-async def list_active_statements() -> list[dict]:
-    """Return all active (unfinalized) statements sorted newest first."""
-    if not EVENTS_DIR.exists():
-        return []
-
-    entries: list[tuple[float, dict]] = []
-    for path in EVENTS_DIR.glob("*.json"):
-        try:
-            event = load_event(str(path))
-        except Exception:
-            continue
-        if event.get("finalized"):
-            continue
-        header = event.get("header", {})
-        statement = event.get("statement", "")
-        micro_size = int(header.get("microblock_size", 0))
-        block_count = int(header.get("block_count", math.ceil(len(statement) / micro_size))) if micro_size else 0
-        seeds = event.get("seeds", [])
-        mined_blocks = []
-        unmined = []
-        for idx in range(block_count):
-            seed = seeds[idx] if idx < len(seeds) else None
-            if seed is not None:
-                mined_blocks.append({"index": idx, "seed": seed.hex() if isinstance(seed, (bytes, bytearray)) else str(seed)})
-            else:
-                unmined.append(idx)
-        entry = {
-            "statement_id": header.get("statement_id", path.stem),
-            "statement": statement,
-            "header": base64.b64encode(json.dumps(header).encode("utf-8")).decode("ascii"),
-            "microblock_size": micro_size,
-            "microblock_count": block_count,
-            "mined_blocks": mined_blocks,
-            "unmined_blocks": unmined,
-            "submitted_at": int(path.stat().st_mtime),
-            "wallet_id": event.get("originator_pub"),
-            "finalized": False,
-        }
-        entries.append((path.stat().st_mtime, entry))
-
-    entries.sort(key=lambda x: x[0], reverse=True)
-    return [e[1] for e in entries]
 
 
 @app.get("/api/statement/{statement_id}")
