--- conflicted
+++ resolved
@@ -6,28 +6,24 @@
 from fastapi import FastAPI, HTTPException
 from pydantic import BaseModel
 
-<<<<<<< HEAD
 from helix import signature_utils
 from helix.event_manager import (
     create_event,
     save_event,
-    list_events,
+    load_event,
+    list_events as list_saved_events,
 )
-=======
->>>>>>> d0624bbb
+from helix.utils import compression_ratio
+
 try:
     from helix.ledger import load_balances, get_total_supply
-    from helix.event_manager import load_event
-    from helix.utils import compression_ratio
 except Exception:  # pragma: no cover - optional fallback
     from ledger import load_balances, get_total_supply  # type: ignore
-    from event_manager import load_event  # type: ignore
-    from utils.metrics import compression_ratio  # type: ignore
 
 try:
-    from helix.event_manager import submit_statement
+    from helix.event_manager import submit_statement as submit_event_statement
 except Exception:  # pragma: no cover - optional fallback
-    from event_manager import submit_statement  # type: ignore
+    from event_manager import submit_statement as submit_event_statement  # type: ignore
 
 app = FastAPI()
 
@@ -37,11 +33,8 @@
 
 class SubmitRequest(BaseModel):
     statement: str
-<<<<<<< HEAD
+    wallet_id: str
     microblock_size: int = 3
-=======
-    wallet_id: str
->>>>>>> d0624bbb
 
 
 @app.get("/api/statements")
@@ -107,13 +100,22 @@
 
 
 @app.post("/api/submit")
-async def submit_statement_api(req: SubmitRequest) -> dict:
+async def submit_statement(req: SubmitRequest) -> dict:
     """Create a new statement event and return its ID."""
     try:
-        event_id = submit_statement(req.statement, req.wallet_id)
+        # Optionally use wallet-based signing logic
+        event = create_event(
+            req.statement,
+            microblock_size=req.microblock_size,
+            private_key=signature_utils.load_keys("wallet.json")[1],
+        )
+        save_event(event, str(EVENTS_DIR))
+        return {
+            "event_id": event["header"]["statement_id"],
+            "block_count": event["header"]["block_count"],
+        }
     except Exception as exc:
         raise HTTPException(status_code=400, detail=str(exc))
-    return {"ok": True, "message": "Statement submitted", "event_id": event_id}
 
 
 @app.get("/api/balance/{wallet_id}")
@@ -133,25 +135,10 @@
     return {"total_supply": supply}
 
 
-@app.post("/api/submit")
-async def submit_statement(data: SubmitRequest) -> dict:
-    """Create an event from ``data.statement`` and persist it."""
-    _, priv = signature_utils.load_keys("wallet.json")
-    event = create_event(
-        data.statement,
-        microblock_size=data.microblock_size,
-        private_key=priv,
-    )
-    save_event(event, str(EVENTS_DIR))
-    return {
-        "event_id": event["header"]["statement_id"],
-        "block_count": event["header"]["block_count"],
-    }
-
-
-@app.get("/api/events")
-def get_events() -> list[dict]:
-    return list_events("data")
+@app.get("/api/events/summary")
+def get_events_summary() -> list[dict]:
+    """Return high-level summaries of all saved events."""
+    return list_saved_events("data")
 
 
 if __name__ == "__main__":  # pragma: no cover - manual start
