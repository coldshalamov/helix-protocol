<<<<<<< HEAD
@echo off
setlocal

REM ----------- CONFIGURE PATHS ------------
set PROJECT_DIR=%~dp0
set VENV_DIR=%PROJECT_DIR%venv
set BACKEND_DIR=%PROJECT_DIR%dashboard\backend
set FRONTEND_DIR=%PROJECT_DIR%dashboard\frontend
set REQUIREMENTS_FILE=%PROJECT_DIR%requirements.txt

cd /d "%PROJECT_DIR%"

echo.
echo [Helix GUI Launcher]
echo ----------------------
echo Project Dir: %PROJECT_DIR%
echo.

REM --------- CHECK FOR NODE ------------
where npm >nul 2>&1
if %ERRORLEVEL% NEQ 0 (
    echo [ERROR] Node.js and npm are not installed or not in PATH.
    echo Download from: https://nodejs.org/en/download
    pause
    exit /b 1
)

REM --------- CHECK FOR VENV ------------
if not exist "%VENV_DIR%\Scripts\activate.bat" (
    echo [INFO] Creating Python virtual environment...
    python -m venv venv
)

REM --------- INSTALL BACKEND DEPS --------
echo [INFO] Activating virtual environment...
call "%VENV_DIR%\Scripts\activate.bat"

echo [INFO] Installing Python backend dependencies...
pip install --upgrade pip >nul
pip install -r "%REQUIREMENTS_FILE%"

REM --------- INSTALL FRONTEND DEPS -------
echo [INFO] Installing frontend dependencies...
cd /d "%FRONTEND_DIR%"
npm install

REM --------- START BACKEND --------------
echo [INFO] Launching backend...
cd /d "%PROJECT_DIR%"
start cmd /k "cd /d %PROJECT_DIR% && call %VENV_DIR%\Scripts\activate.bat && uvicorn dashboard.backend.main:app --reload"

REM --------- START FRONTEND -------------
echo [INFO] Launching frontend...
start cmd /k "cd /d %FRONTEND_DIR% && npm start"

REM --------- OPEN BROWSER ----------------
timeout /t 5 >nul
start http://localhost:3000

echo [Helix GUI running...]
exit /b 0
=======
@echo off
cd /d %~dp0

REM Activate Python venv and start backend
if exist venv\Scripts\activate.bat (
    start cmd /k "cd /d %~dp0 && call venv\Scripts\activate.bat && uvicorn dashboard.backend.main:app --reload"
) else (
    echo [!] Python virtual environment not found. Please run setup manually.
)

REM Start frontend
cd dashboard\frontend
if not exist node_modules (
    echo Installing missing Node packages...
    npm install axios react-router-dom
    npm install
)
start cmd /k "cd /d %cd% && npm start"
>>>>>>> 67b3a3aa
<|MERGE_RESOLUTION|>--- conflicted
+++ resolved
@@ -1,4 +1,3 @@
-<<<<<<< HEAD
 @echo off
 setlocal
 
@@ -32,7 +31,7 @@
     python -m venv venv
 )
 
-REM --------- INSTALL BACKEND DEPS --------
+REM --------- ACTIVATE VENV & INSTALL BACKEND DEPS --------
 echo [INFO] Activating virtual environment...
 call "%VENV_DIR%\Scripts\activate.bat"
 
@@ -43,7 +42,11 @@
 REM --------- INSTALL FRONTEND DEPS -------
 echo [INFO] Installing frontend dependencies...
 cd /d "%FRONTEND_DIR%"
-npm install
+if not exist node_modules (
+    echo [INFO] node_modules not found. Installing...
+    npm install axios react-router-dom
+    npm install
+)
 
 REM --------- START BACKEND --------------
 echo [INFO] Launching backend...
@@ -59,24 +62,4 @@
 start http://localhost:3000
 
 echo [Helix GUI running...]
-exit /b 0
-=======
-@echo off
-cd /d %~dp0
-
-REM Activate Python venv and start backend
-if exist venv\Scripts\activate.bat (
-    start cmd /k "cd /d %~dp0 && call venv\Scripts\activate.bat && uvicorn dashboard.backend.main:app --reload"
-) else (
-    echo [!] Python virtual environment not found. Please run setup manually.
-)
-
-REM Start frontend
-cd dashboard\frontend
-if not exist node_modules (
-    echo Installing missing Node packages...
-    npm install axios react-router-dom
-    npm install
-)
-start cmd /k "cd /d %cd% && npm start"
->>>>>>> 67b3a3aa
+exit /b 0