--- conflicted
+++ resolved
@@ -5,10 +5,6 @@
 start cmd /k "cd /d %CD% && uvicorn dashboard.backend.main:app --reload || %APPDATA%\Python\Python313\Scripts\uvicorn.exe dashboard.backend.main:app --reload"
 
 echo [ Helix Frontend Launching... ]
-<<<<<<< HEAD
-start cmd /k "cd /d %CD%\dashboard\frontend && npm install && npm start"
-=======
 start cmd /k "cd /d %CD%\dashboard\frontend && npm install && npm start"
 
-exit
->>>>>>> 582c209a
+exit